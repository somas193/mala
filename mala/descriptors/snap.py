--- conflicted
+++ resolved
@@ -85,13 +85,8 @@
         else:
             raise Exception("Unsupported unit for SNAP.")
 
-<<<<<<< HEAD
-    def calculate_from_qe_out(self, qe_out_file, working_directory="."):
-=======
-    def calculate_from_qe_out(self, qe_out_file, qe_out_directory,
-                              working_directory=None,
+    def calculate_from_qe_out(self, qe_out_file, working_directory=".",
                               **kwargs):
->>>>>>> ebd9559f
         """
         Calculate the SNAP descriptors based on a Quantum Espresso outfile.
 
@@ -125,7 +120,7 @@
         atoms = self.enforce_pbc(atoms)
 
         # Get the grid dimensions.
-        qe_outfile = open(qe_out_file, "r")
+        qe_outfile = open(infile, "r")
         lines = qe_outfile.readlines()
         nx = 0
         ny = 0
@@ -139,15 +134,8 @@
                 nz = int(tmp.split(",")[2])
                 break
 
-<<<<<<< HEAD
-        return self.__calculate_snap(atoms, working_directory, [nx, ny, nz])
-=======
-        if working_directory is None:
-            working_directory = qe_out_directory
-
         return self.__calculate_snap(atoms,
                                      working_directory, [nx, ny, nz])
->>>>>>> ebd9559f
 
     def calculate_from_atoms(self, atoms, grid_dimensions,
                              working_directory="."):
