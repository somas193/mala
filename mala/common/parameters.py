"""Collection of all parameter related classes and functions."""
import os
import pickle
import warnings

try:
    import horovod.torch as hvd
except ModuleNotFoundError:
    warnings.warn("You either don't have Horovod installed or it is not "
                  "configured correctly. You can still train networks, but "
                  "attempting to set parameters.training.use_horovod = "
                  "True WILL cause a crash.", stacklevel=3)
try:
    from mpi4py import MPI
except ModuleNotFoundError:
    warnings.warn("No MPI detected. This is not a problem unless "
                  "you plan on parallel inference.", stacklevel=3)

import torch

from mala.common.parallelizer import printout, set_horovod_status, \
    set_mpi_status



class ParametersBase:
    """Base parameter class for MALA."""

    def __init__(self,):
        self._configuration = {"gpu": False, "horovod": False, "mpi": False}
        pass

    def show(self, indent=""):
        """
        Print name and values of all attributes of this object.

        Parameters
        ----------
        indent : string
            The indent used in the list with which the parameter
            shows itself.

        """
        for v in vars(self):
            printout(indent + '%-15s: %s' % (v, getattr(self, v)))

    def _update_gpu(self, new_gpu):
        self._configuration["gpu"] = new_gpu

    def _update_horovod(self, new_horovod):
        self._configuration["horovod"] = new_horovod

    def _update_mpi(self, new_mpi):
        self._configuration["mpi"] = new_mpi


class ParametersNetwork(ParametersBase):
    """
    Parameters necessary for constructing a neural network.

    Attributes
    ----------
    nn_type : string
        Type of the neural network that will be used. Currently supported is
        only feed-forward, which is also the default

    layer_sizes : list
        A list of integers detailing the sizes of the layer of the neural
        network. Please note that the input layer is included therein.
        Default: [10,10,0]

    layer_activations: list
        A list of strings detailing the activation functions to be used
        by the neural network. If the dimension of layer_activations is
        smaller than the dimension of layer_sizes-1, than the first entry
        is used for all layers.
        Currently supported activation functions are:

            - Sigmoid (default)
            - ReLU
            - LeakyReLU

    loss_function_type: string
        Loss function for the neural network
        Currently supported loss functions include:

            - mse (Mean squared error; default)
    """

    def __init__(self):
        super(ParametersNetwork, self).__init__()
        self.nn_type = "feed-forward"
        self.layer_sizes = [10, 10, 10]
        self.layer_activations = ["Sigmoid"]
        self.loss_function_type = "mse"


class ParametersDescriptors(ParametersBase):
    """
    Parameters necessary for calculating/parsing input descriptors.

    Attributes
    ----------
    descriptor_type : string
        Type of descriptors that is used to represent the atomic fingerprint.
        Currently only "SNAP" is supported.

    twojmax : int
        SNAP calculation: 2*jmax-parameter used for calculation of SNAP
        descriptors. Default value for jmax is 5, so default value for
        twojmax is 10.

    rcutfac: float
        SNAP calculation: radius cutoff factor for the fingerprint sphere in
        Angstroms. Default value is 4.67637.

    lammps_compute_file: string
        SNAP calculation: LAMMPS input file that is used to calculate the
        SNAP descriptors. If this string is empty, the standard LAMMPS input
        file found in this repository will be used (recommended).

    """

    def __init__(self):
        super(ParametersDescriptors, self).__init__()
        self.descriptor_type = "SNAP"
        self.twojmax = 10
        self.rcutfac = 4.67637
        self.lammps_compute_file = ""


class ParametersTargets(ParametersBase):
    """
    Parameters necessary for calculating/parsing output quantites.

    Attributes
    ----------
    target_type : string
        Number of points in the energy grid that is used to calculate the
        (L)DOS.

    ldos_gridsize : float
        Gridspacing of the energy grid the (L)DOS is evaluated on [eV].

    ldos_gridspacing_ev: float
        SNAP calculation: radius cutoff factor for the fingerprint sphere in
        Angstroms. Default value is 4.67637.

    ldos_gridoffset_ev: float
        Lowest energy value on the (L)DOS energy grid [eV].


    """

    def __init__(self):
        super(ParametersTargets, self).__init__()
        self.target_type = "LDOS"
        self.ldos_gridsize = 0
        self.ldos_gridspacing_ev = 0
        self.ldos_gridoffset_ev = 0
        self.restrict_targets = "zero_out_negative"
        self.pseudopotential_path = None

    @property
    def restrict_targets(self):
        """Control if and how targets are restricted to physical values.."""
        return self._restrict_targets

    @restrict_targets.setter
    def restrict_targets(self, value):
        if value != "zero_out_negative" and value != "absolute_values":
            self._restrict_targets = None
        else:
            self._restrict_targets = value


class ParametersData(ParametersBase):
    """
    Parameters necessary for loading and preprocessing data.

    Attributes
    ----------
    descriptors_contain_xyz : bool
        Legacy option. If True, it is assumed that the first three entries of
        the descriptor vector are the xyz coordinates and they are cut from the
        descriptor vector. If False, no such cutting is peformed.

    snapshot_directories_list : list
        A list of all added snapshots.

    data_splitting_type : string
        Specify how the data for validation, test and training is splitted.
        Currently the only supported option is by_snapshot,
        which splits the data by snapshot boundaries. It is also the default.

    data_splitting_snapshots : list
        Details how (and which!) snapshots are used for what:

          - te: This snapshot will be a testing snapshot.
          - tr: This snapshot will be a training snapshot.
          - va: This snapshot will be a validation snapshot.

        Please note that the length of this list and the number of snapshots
        must be identical. The first element of this list will be used
        to characterize the first snapshot, the second element for the second
        snapshot etc.

    input_rescaling_type : string
        Specifies how input quantities are normalized.
        Options:

            - "None": No normalization is applied.
            - "standard": Standardization (Scale to mean 0, standard
              deviation 1)
            - "normal": Min-Max scaling (Scale to be in range 0...1)
            - "feature-wise-standard": Row Standardization (Scale to mean 0,
              standard deviation 1)
            - "feature-wise-normal": Row Min-Max scaling (Scale to be in range
              0...1)

    output_rescaling_type : string
        Specifies how output quantities are normalized.
        Options:

            - "None": No normalization is applied.
            - "standard": Standardization (Scale to mean 0,
                standard deviation 1)
            - "normal": Min-Max scaling (Scale to be in range 0...1)
            - "feature-wise-standard": Row Standardization (Scale to mean 0,
                standard deviation 1)
            - "feature-wise-normal": Row Min-Max scaling (Scale to be in
                range 0...1)

    use_lazy_loading : bool
        If True, data is lazily loaded, i.e. only the snapshots that are
        currently needed will be kept in memory. This greatly reduces memory
        demands, but adds additional computational time.
    """

    def __init__(self):
        super(ParametersData, self).__init__()
        self.descriptors_contain_xyz = True
        self.snapshot_directories_list = []
        self.data_splitting_type = "by_snapshot"
        # self.data_splitting_percent = [0,0,0]
        self.data_splitting_snapshots = []
        self.input_rescaling_type = "None"
        self.output_rescaling_type = "None"
        self.use_lazy_loading = False


class ParametersRunning(ParametersBase):
    """
    Parameters needed for network runs (train, test or inference).

    Some of these parameters only apply to either the train or test or
    inference case.

    Attributes
    ----------
    trainingtype : string
        Training type to be used. Supported options at the moment:

            - SGD: Stochastic gradient descent.
            - Adam: Adam Optimization Algorithm

    learning_rate : float
        Learning rate for chosen optimization algorithm. Default: 0.5.

    max_number_epochs : int
        Maximum number of epochs to train for. Default: 100.

    verbosity : bool
        If True, training output is shown during training. Default: True.

    mini_batch_size : int
        Size of the mini batch for the optimization algorihm. Default: 10.

    weight_decay : float
        Weight decay for regularization. Always refers to L2 regularization.
        Default: 0.

    early_stopping_epochs : int
        Number of epochs the validation accuracy is allowed to not improve by
        at leastearly_stopping_threshold, before we terminate. If 0, no
        early stopping is performed. Default: 0.

    early_stopping_threshold : float
        If the validation accuracy does not improve by at least threshold for
        early_stopping_epochs epochs, training is terminated:
        validation_loss < validation_loss_old * (1+early_stopping_threshold),
        or patience counter will go up.
        Default: 0. Numbers bigger than 0 can make early stopping very
        aggresive.

    learning_rate_scheduler : string
        Learning rate scheduler to be used. If not None, an instance of the
        corresponding pytorch class will be used to manage the learning rate
        schedule.
        Options:

            - None: No learning rate schedule will be used.
            - "ReduceLROnPlateau": The learning rate will be reduced when the
              validation loss is plateauing.

    learning_rate_decay : float
        Decay rate to be used in the learning rate (if the chosen scheduler
        supports that).
        Default: 0.1

    learning_rate_patience : int
        Patience parameter used in the learning rate schedule (how long the
        validation loss has to plateau before the schedule takes effect).
        Default: 0.

    use_compression : bool
        If True and horovod is used, horovod compression will be used for
        allreduce communication. This can improve performance.

    kwargs : dict
        Dictionary for keyword arguments for horovod.

    sampler : dict
        Dictionary with samplers.

    use_shuffling_for_samplers :
        If True, the training data will be shuffled in between epochs.
        If lazy loading is selected, then this shuffling will be done on
        a "by snapshot" basis.

    checkpoints_each_epoch : int
        If not 0, checkpoint files will be saved after eac
        checkpoints_each_epoch epoch.

    checkpoint_name : string
        Name used for the checkpoints. Using this, multiple runs
        can be performed in the same directory.

    visualisation : int
        If True then Tensorboard is activated for visualisation
        case 0: No tensorboard activated
        case 1: tensorboard activated with Loss and learning rate
        case 2; additonally weights and biases and gradient

    inference_data_grid : list
        List holding the grid to be used for inference in the form of
        [x,y,z].
    """

    def __init__(self):
        super(ParametersRunning, self).__init__()
        self.trainingtype = "SGD"
        self.learning_rate = 0.5
        self.max_number_epochs = 100
        # TODO: Find a better system for verbosity. Maybe a number.
        self.verbosity = True
        self.mini_batch_size = 10
        self.weight_decay = 0
        self.early_stopping_epochs = 0
        self.early_stopping_threshold = 0
        self.learning_rate_scheduler = None
        self.learning_rate_decay = 0.1
        self.learning_rate_patience = 0
        self.use_compression = False
        # TODO: Give this parameter a more descriptive name.
        self.kwargs = {'num_workers': 0, 'pin_memory': False}
        # TODO: Objects should not be parameters!
        self.sampler = {"train_sampler": None, "validate_sampler": None,
                        "test_sampler": None}
        self.use_shuffling_for_samplers = True
        self.checkpoints_each_epoch = 0
        self.checkpoint_name = "checkpoint_mala"
        self.visualisation = 0
        # default visualisation_dir= "~/log_dir"
        self.visualisation_dir= os.path.join(os.path.expanduser("~"), "log_dir")
        self.during_training_metric = "ldos"
        self.after_before_training_metric = "ldos"
        self.inference_data_grid = [0, 0, 0]

    def _update_horovod(self, new_horovod):
        super(ParametersRunning, self)._update_horovod(new_horovod)
        self.during_training_metric = self.during_training_metric
        self.after_before_training_metric = self.after_before_training_metric

    @property
    def during_training_metric(self):
        """
        Control the metric used during training.

        Metric for evaluated on the validation set during training.
        Default is "ldos", meaning that the regular loss on the LDOS will be
        used as a metric. Possible options are "band_energy" and
        "total_energy". For these, the band resp. total energy of the
        validation snapshots will be calculated and compared to the provided
        DFT results. Of these, the mean average error in eV/atom will be
        calculated.
        """
        return self._during_training_metric

    @during_training_metric.setter
    def during_training_metric(self, value):
        if value != "ldos":
            if self._configuration["horovod"]:
                raise Exception("Currently, MALA can only operate with the "
                                "\"ldos\" metric for horovod runs.")
        self._during_training_metric = value

    @property
    def after_before_training_metric(self):
        """
        Get the metric used during training.

        Metric for evaluated on the validation and test set before and after
        training. Default is "LDOS", meaning that the regular loss on the LDOS
        will be used as a metric. Possible options are "band_energy" and
        "total_energy". For these, the band resp. total energy of the
        validation snapshots will be calculated and compared to the provided
        DFT results. Of these, the mean average error in eV/atom will be
        calculated.
        """
        return self._after_before_training_metric

    @after_before_training_metric.setter
    def after_before_training_metric(self, value):
        if value != "ldos":
            if self._configuration["horovod"]:
                raise Exception("Currently, MALA can only operate with the "
                                "\"ldos\" metric for horovod runs.")
        self._after_before_training_metric = value


<<<<<<< HEAD



=======
>>>>>>> c1aaec22
class ParametersHyperparameterOptimization(ParametersBase):
    """
    Hyperparameter optimization parameters.

    Attributes
    ----------
    direction : string
        Controls whether to minimize or maximize the loss function.
        Arguments are "minimize" and "maximize" respectively.

    n_trials : int
        Controls how many trials are performed (when using optuna).
        Default: 100.

    hlist : list
        List containing hyperparameters, that are then passed to optuna.
        Supported options so far include:

            - learning_rate (float): learning rate of the training algorithm
            - layer_activation_xxx (categorical): Activation function used for
              the feed forward network (see Netwok  parameters for supported
              activation functions). Note that _xxx is only so that optuna
              will differentiate between variables. No reordering is
              performed by the; the order depends on the order in the
              list. _xxx can be essentially anything. Please note further
              that you need to either only request one acitvation function
              (for all layers) or one for specifically for each layer.
            - ff_neurons_layer_xxx(int): Number of neurons per a layer. Note
              that _xxx is only so that optuna will differentiate between
              variables. No reordering is performed by MALA; the order
              depends on the order in the list. _xxx can be essentially
              anything.

        Users normally don't have to fill this list by hand, the hyperparamer
        optimizer provide interfaces for this task.


    hyper_opt_method : string
        Method used for hyperparameter optimization. Currently supported:

            - "optuna" : Use optuna for the hyperparameter optimization.
            - "oat" : Use orthogonal array tuning (currently limited to
              categorical hyperparemeters). Range analysis is
              currently done by simply choosing the lowest loss.
            - "notraining" : Using a NAS without training, based on jacobians.

    checkpoints_each_trial : int
        If not 0, checkpoint files will be saved after each
        checkpoints_each_trial trials. Currently, this only works with
        optuna.

    checkpoint_name : string
        Name used for the checkpoints. Using this, multiple runs
        can be performed in the same directory. Currently. this
        only works with optuna.

    study_name : string
        Name used for this study (in optuna#s storage). Necessary
        when operating with a RDB storage.

    rdb_storage : string
        Adress of the RDB storage to be used by optuna.

    rdb_storage_heartbeat : int
        Heartbeat interval for optuna (in seconds). Default is None.
        If not None and above 0, optuna will record the heartbeat of intervals.
        If no action on a RUNNING trial is recognized for longer then this
        interval, then this trial will be moved to FAILED. In distributed
        training, setting a heartbeat is currently the only way to achieve
        a precise number of trials:

        https://github.com/optuna/optuna/issues/1883

        For optuna versions below 2.8.0, larger heartbeat intervals are
        detrimental to performance and should be avoided:

        https://github.com/optuna/optuna/issues/2685

        For MALA, no evidence for decreased performance using smaller
        heartbeat values could be found. So if this is used, 1s is a reasonable
        value.

    number_training_per_trial : int
        Number of network trainings performed per trial. Default is 1,
        but it makes sense to choose a higher number, to exclude networks
        that performed by chance (good initilization). Naturally this impedes
        performance.

    trial_ensemble_evaluation : string
        Control how multiple trainings performed during a trial are evaluated.
        By default, simply "mean" is used. For smaller numbers of training
        per trial it might make sense to use "mean_std", which means that
        the mean of all metrics plus the standard deviation is used,
        as an estimate of the minimal accuracy to be expected. Currently,
        "mean" and "mean_std" are allowed.

    use_multivariate : bool
        If True, the optuna multivariate sampler is used. It is experimental
        since v2.2.0, but reported to perform very well.
        http://proceedings.mlr.press/v80/falkner18a.html

    no_training_cutoff : float
        If the surrogate loss algorithm is used as a pruner during a study,
        this cutoff determines which trials are neglected.

    pruner: string
        Pruner type to be used by optuna. Currently only "no_training" is
        supported, which will use the NASWOT algorithm as pruner.

    naswot_pruner_batch_size : int
        Batch size for the NASWOT pruner
    """

    def __init__(self):
        super(ParametersHyperparameterOptimization, self).__init__()
        self.direction = 'minimize'
        self.n_trials = 100
        self.hlist = []
        self.hyper_opt_method = "optuna"
        self.checkpoints_each_trial = 0
        self.checkpoint_name = "checkpoint_mala_ho"
        self.study_name = None
        self.rdb_storage = None
        self.rdb_storage_heartbeat = None
        self.number_training_per_trial = 1
        self.trial_ensemble_evaluation = "mean"
        self.use_multivariate = True
        self.no_training_cutoff = 0
        self.pruner = None
        self.naswot_pruner_batch_size = 0

    @property
    def rdb_storage_heartbeat(self):
        """Control whether a heartbeat is used for distributed optuna runs."""
        return self._rdb_storage_heartbeat

    @rdb_storage_heartbeat.setter
    def rdb_storage_heartbeat(self, value):
        if value == 0:
            self._rdb_storage_heartbeat = None
        else:
            self._rdb_storage_heartbeat = value

    @property
    def number_training_per_trial(self):
        """Control how many trainings are run per optuna trial."""
        return self._number_training_per_trial

    @number_training_per_trial.setter
    def number_training_per_trial(self, value):
        if value < 1:
            self._number_training_per_trial = 1
        else:
            self._number_training_per_trial = value

    @property
    def trial_ensemble_evaluation(self):
        """
        Control how multiple trainings performed during a trial are evaluated.

        By default, simply "mean" is used. For smaller numbers of training
        per trial it might make sense to use "mean_std", which means that
        the mean of all metrics plus the standard deviation is used,
        as an estimate of the minimal accuracy to be expected. Currently,
        "mean" and "mean_std" are allowed.
        """
        return self._trial_ensemble_evaluation

    @trial_ensemble_evaluation.setter
    def trial_ensemble_evaluation(self, value):
        if value != "mean" and value != "mean_std":
            self._trial_ensemble_evaluation = "mean"
        else:
            self._trial_ensemble_evaluation = value

    def show(self, indent=""):
        """
        Print name and values of all attributes of this object.

        Parameters
        ----------
        indent : string
            The indent used in the list with which the parameter
            shows itself.

        """
        for v in vars(self):
            if v != "hlist":
                printout(indent + '%-15s: %s' % (v, getattr(self, v)))
            if v == "hlist":
                i = 0
                for hyp in self.hlist:
                    printout(indent + '%-15s: %s' %
                             ("hyperparameter #"+str(i), hyp.name))
                    i += 1


class ParametersDebug(ParametersBase):
    """
    All debugging parameters.

    Attributes
    ----------
    grid_dimensions : list
        A list containing three elements. It enforces a smaller grid size
        globally when it is not empty.. Default : []

    """

    def __init__(self):
        super(ParametersDebug, self).__init__()
        self.grid_dimensions = []


class Parameters:
    """
    All parameter MALA needs to perform its various tasks.

    Attributes
    ----------
    comment : string
        Characterizes a set of parameters (e.g. "experiment_ddmmyy").

    network : ParametersNetwork
        Contains all parameters necessary for constructing a neural network.

    descriptors : ParametersDescriptors
        Contains all parameters necessary for calculating/parsing descriptors.

    targets : ParametersTargets
        Contains all parameters necessary for calculating/parsing output
        quantites.

    data : ParametersData
        Contains all parameters necessary for loading and preprocessing data.

    running : ParametersRunning
        Contains parameters needed for network runs (train, test or inference).

    hyperparameters : ParametersHyperparameterOptimization
        Parameters used for hyperparameter optimization.

    debug : ParametersDebug
        Container for all debugging parameters.

    manual_seed: int
        If not none, this value is used as manual seed for the neural networks.
        Can be used to make experiments comparable. Default: None.
    """

    def __init__(self):
        self.comment = ""

        # Parameters subobjects.
        self.network = ParametersNetwork()
        self.descriptors = ParametersDescriptors()
        self.targets = ParametersTargets()
        self.data = ParametersData()
        self.running = ParametersRunning()
        self.hyperparameters = ParametersHyperparameterOptimization()
        self.debug = ParametersDebug()
        self.manual_seed = None

        # Properties
        self.use_horovod = False
        self.use_gpu = False
<<<<<<< HEAD
        self.device_type = "cpu"
        self.device_id = 0
=======
        self.use_mpi = False
        self.manual_seed = None
>>>>>>> c1aaec22

    @property
    def use_gpu(self):
        """Control whether or not a GPU is used (provided there is one)."""
        return self._use_gpu

    @use_gpu.setter
    def use_gpu(self, value):
        if value is False:
            self._use_gpu = False
            self.device_type = "cpu"
        else:
            if torch.cuda.is_available():
                self._use_gpu = True
                self.device_type = "cuda"
            else:
                warnings.warn("GPU requested, but no GPU found. MALA will "
                              "operate with CPU only.", stacklevel=3)
        self.network._update_gpu(self.use_gpu)
        self.descriptors._update_gpu(self.use_gpu)
        self.targets._update_gpu(self.use_gpu)
        self.data._update_gpu(self.use_gpu)
        self.running._update_gpu(self.use_gpu)
        self.hyperparameters._update_gpu(self.use_gpu)
        self.debug._update_gpu(self.use_gpu)

    @property
    def use_horovod(self):
        """Control whether or not horovod is used for parallel training."""
        return self._use_horovod

    @use_horovod.setter
    def use_horovod(self, value):
        if value:
            hvd.init()
            self.device_id = hvd.local_rank()
        else:
            self.device_id = 0
        set_horovod_status(value)
        self._use_horovod = value
        self.network._update_horovod(self.use_horovod)
        self.descriptors._update_horovod(self.use_horovod)
        self.targets._update_horovod(self.use_horovod)
        self.data._update_horovod(self.use_horovod)
        self.running._update_horovod(self.use_horovod)
        self.hyperparameters._update_horovod(self.use_horovod)
        self.debug._update_horovod(self.use_horovod)

    @property
<<<<<<< HEAD
    def device_id(self):
        """Control the device ID used for multi GPU settings."""
        if self.device_type == "cuda":
            return self._device_id
        else:
            # For cpu architectures, this should always be zero
            # (elsewise we get a torch error).
            # Not that this will eevr matter in production, but I have
            # to run test cases on a non-GPU enabled machine occasionally.
            return 0

    @device_id.setter
    def device_id(self, value):
        self._device_id = value
=======
    def use_mpi(self):
        """Control whether or not horovod is used for parallel training."""
        return self._use_mpi

    @use_mpi.setter
    def use_mpi(self, value):
        set_mpi_status(value)
        self._use_mpi = value
        self.network._update_mpi(self.use_mpi)
        self.descriptors._update_mpi(self.use_mpi)
        self.targets._update_mpi(self.use_mpi)
        self.data._update_mpi(self.use_mpi)
        self.running._update_mpi(self.use_mpi)
        self.hyperparameters._update_mpi(self.use_mpi)
        self.debug._update_mpi(self.use_mpi)

>>>>>>> c1aaec22

    def show(self):
        """Print name and values of all attributes of this object."""
        printout("--- " + self.__doc__.split("\n")[1] + " ---")
        for v in vars(self):
            if isinstance(getattr(self, v), ParametersBase):
                parobject = getattr(self, v)
                printout("--- " + parobject.__doc__.split("\n")[1] + " ---")
                parobject.show("\t")
            else:
                printout('%-15s: %s' % (v, getattr(self, v)))

    def save(self, filename, save_format="pickle"):
        """
        Save the Parameters object to a file.

        Parameters
        ----------
        filename : string
            File to which the parameters will be saved to.

        save_format : string
            File format which is used for parameter saving.
            Currently only supported file format is "pickle".

        """
        if self.use_horovod:
            if hvd.rank() != 0:
                return
        if save_format == "pickle":
            with open(filename, 'wb') as handle:
                pickle.dump(self, handle, protocol=4)
        else:
            raise Exception("Unsupported parameter save format.")

    @classmethod
    def load_from_file(cls, filename, save_format="pickle",
                       no_snapshots=False):
        """
        Load a Parameters object from a file.

        Parameters
        ----------
        filename : string
            File to which the parameters will be saved to.

        save_format : string
            File format which is used for parameter saving.
            Currently only supported file format is "pickle".

        no_snapshots : bool
            If True, than the snapshot list will be emptied. Useful when
            performing inference/testing after training a network.

        Returns
        -------
        loaded_parameters : Parameters
            The loaded Parameters object.

        """
        if save_format == "pickle":
            with open(filename, 'rb') as handle:
                loaded_parameters = pickle.load(handle)
                if no_snapshots is True:
                    loaded_parameters.data.snapshot_directories_list = []
        else:
            raise Exception("Unsupported parameter save format.")

        return loaded_parameters<|MERGE_RESOLUTION|>--- conflicted
+++ resolved
@@ -352,7 +352,6 @@
         self.trainingtype = "SGD"
         self.learning_rate = 0.5
         self.max_number_epochs = 100
-        # TODO: Find a better system for verbosity. Maybe a number.
         self.verbosity = True
         self.mini_batch_size = 10
         self.weight_decay = 0
@@ -362,9 +361,7 @@
         self.learning_rate_decay = 0.1
         self.learning_rate_patience = 0
         self.use_compression = False
-        # TODO: Give this parameter a more descriptive name.
         self.kwargs = {'num_workers': 0, 'pin_memory': False}
-        # TODO: Objects should not be parameters!
         self.sampler = {"train_sampler": None, "validate_sampler": None,
                         "test_sampler": None}
         self.use_shuffling_for_samplers = True
@@ -429,12 +426,6 @@
         self._after_before_training_metric = value
 
 
-<<<<<<< HEAD
-
-
-
-=======
->>>>>>> c1aaec22
 class ParametersHyperparameterOptimization(ParametersBase):
     """
     Hyperparameter optimization parameters.
@@ -696,18 +687,14 @@
         self.running = ParametersRunning()
         self.hyperparameters = ParametersHyperparameterOptimization()
         self.debug = ParametersDebug()
-        self.manual_seed = None
 
         # Properties
         self.use_horovod = False
         self.use_gpu = False
-<<<<<<< HEAD
+        self.use_mpi = False
+        self.manual_seed = None
         self.device_type = "cpu"
         self.device_id = 0
-=======
-        self.use_mpi = False
-        self.manual_seed = None
->>>>>>> c1aaec22
 
     @property
     def use_gpu(self):
@@ -757,7 +744,6 @@
         self.debug._update_horovod(self.use_horovod)
 
     @property
-<<<<<<< HEAD
     def device_id(self):
         """Control the device ID used for multi GPU settings."""
         if self.device_type == "cuda":
@@ -772,7 +758,8 @@
     @device_id.setter
     def device_id(self, value):
         self._device_id = value
-=======
+
+    @property
     def use_mpi(self):
         """Control whether or not horovod is used for parallel training."""
         return self._use_mpi
@@ -789,8 +776,6 @@
         self.hyperparameters._update_mpi(self.use_mpi)
         self.debug._update_mpi(self.use_mpi)
 
->>>>>>> c1aaec22
-
     def show(self):
         """Print name and values of all attributes of this object."""
         printout("--- " + self.__doc__.split("\n")[1] + " ---")
