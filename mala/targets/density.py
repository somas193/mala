"""Electronic density calculation class."""
import time

import ase.io
from ase.units import Rydberg, Bohr, m
from functools import cached_property
try:
    import total_energy as te
except ModuleNotFoundError:
    pass
<<<<<<< HEAD
import numpy as np
import openpmd_api as io
=======
>>>>>>> bda9b3a5

from mala.common.parallelizer import printout, parallel_warn, barrier, get_size
from mala.targets.target import Target
from mala.targets.calculation_helpers import integrate_values_on_spacing
from mala.targets.cube_parser import read_cube, write_cube
from mala.targets.atomic_force import AtomicForce
from mala.descriptors.gaussian import GaussianDescriptors
from mala.common.parallelizer import get_rank


class Density(Target):
    """Postprocessing / parsing functions for the electronic density.

    Parameters
    ----------
    params : mala.common.parameters.Parameters
        Parameters used to create this Target object.
    """

    ##############################
    # Class attributes
    ##############################

    te_mutex = False

    ##############################
    # Constructors
    ##############################

    def __init__(self, params):
        super(Density, self).__init__(params)
        self.density = None

    @classmethod
    def from_numpy_file(cls, params, path, units="1/A^3"):
        """
        Create a Density calculator from a numpy array saved in a file.

        Parameters
        ----------
        params : mala.common.parameters.Parameters
            Parameters used to create this LDOS object.

        path : string
            Path to file that is being read.

        units : string
            Units the density is saved in.

        Returns
        -------
        dens_object : mala.targets.density.Density
            Density calculator object.
        """
        return_density_object = Density(params)
        return_density_object.read_from_numpy_file(path, units=units)
        return return_density_object

    @classmethod
    def from_numpy_array(cls, params, array, units="1/A^3"):
        """
        Create a Density calculator from a numpy array in memory.

        By using this function rather then setting the density
        object directly, proper unit coversion is ensured.

        Parameters
        ----------
        params : mala.common.parameters.Parameters
            Parameters used to create this LDOS object.

        array : numpy.ndarray
            Path to file that is being read.

        units : string
            Units the density is saved in.

        Returns
        -------
        dens_object : mala.targets.density.Density
            Density calculator object.
        """
        return_dos = Density(params)
        return_dos.read_from_array(array, units=units)
        return return_dos

    @classmethod
    def from_cube_file(cls, params, path, units="1/A^3"):
        """
        Create a Density calculator from a cube file.

        Parameters
        ----------
        params : mala.common.parameters.Parameters
            Parameters used to create this DOS object.

        path : string
            Name of the cube file.

        units : string
            Units the density is saved in.

        Returns
        -------
        dens_object : mala.targets.density.Density
            Density object created from LDOS object.
        """
        return_density_object = Density(params)
        return_density_object.read_from_cube(path, units=units)
        return return_density_object

    @classmethod
    def from_ldos_calculator(cls, ldos_object):
        """
        Create a Density calculator from an LDOS object.

        If the LDOS object has data associated with it, this data will
        be copied.

        Parameters
        ----------
        ldos_object : mala.targets.ldos.LDOS
            LDOS object used as input.

        Returns
        -------
        dens_object : mala.targets.density.Density
            Density object created from LDOS object.
        """
        return_density_object = Density(ldos_object.parameters)
        return_density_object.fermi_energy_dft = ldos_object.fermi_energy_dft
        return_density_object.temperature = ldos_object.temperature
        return_density_object.voxel = ldos_object.voxel
        return_density_object.number_of_electrons_exact = ldos_object.\
            number_of_electrons_exact
        return_density_object.band_energy_dft_calculation = ldos_object.\
            band_energy_dft_calculation
        return_density_object.grid_dimensions = ldos_object.grid_dimensions
        return_density_object.atoms = ldos_object.atoms
        return_density_object.qe_input_data = ldos_object.qe_input_data
        return_density_object.qe_pseudopotentials = ldos_object.\
            qe_pseudopotentials
        return_density_object.total_energy_dft_calculation = \
            ldos_object.total_energy_dft_calculation
        return_density_object.kpoints = ldos_object.kpoints
        return_density_object.number_of_electrons_from_eigenvals = \
            ldos_object.number_of_electrons_from_eigenvals
        return_density_object.local_grid = ldos_object.local_grid
        return_density_object._parameters_full = ldos_object._parameters_full

        # If the source calculator has LDOS data, then this new object
        # can have DOS data.
        if ldos_object.local_density_of_states is not None:
            return_density_object.density = ldos_object.density

        return return_density_object

    ##############################
    # Properties
    ##############################

    @property
    def feature_size(self):
        """Get dimension of this target if used as feature in ML."""
        return 1

    @property
    def data_name(self):
        """Get a string that describes the target (for e.g. metadata)."""
        return "Density"

    @property
    def si_unit_conversion(self):
        """
        Numeric value of the conversion from MALA (ASE) units to SI.

        Needed for OpenPMD interface.
        """
        return m**3

    @property
    def si_dimension(self):
        """Dictionary containing the SI unit dimensions in OpenPMD format"""
        return {io.Unit_Dimension.L: -3}

    @property
    def density(self):
        """Electronic density."""
        return self._density

    @density.setter
    def density(self, new_density):
        self._density = new_density
        # Setting a new density means we have to uncache priorly cached
        # properties.
        self.uncache_properties()

    def get_target(self):
        """
        Get the target quantity.

        This is the generic interface for cached target quantities.
        It should work for all implemented targets.
        """
        return self.density

    def invalidate_target(self):
        """
        Invalidates the saved target wuantity.

        This is the generic interface for cached target quantities.
        It should work for all implemented targets.
        """
        self.density = None

    @cached_property
    def number_of_electrons(self):
        """
        Number of electrons in the system, calculated via cached Density.

        Does not necessarily match up exactly with KS-DFT provided values,
        due to discretization errors.
        """
        if self.density is not None:
            return self.get_number_of_electrons()
        else:
            raise Exception("No cached density available to "
                            "calculate this property.")

    @cached_property
    def total_energy_contributions(self):
        """
        All density based contributions to the total energy.

        Calculated via the cached density.
        """
        if self.density is not None:
            return self.get_energy_contributions()
        else:
            raise Exception("No cached density available to "
                            "calculate this property.")

    def uncache_properties(self):
        """Uncache all cached properties of this calculator."""
        if self._is_property_cached("number_of_electrons"):
            del self.number_of_electrons

        if self._is_property_cached("total_energy_contributions"):
            del self.total_energy_contributions

    ##############################
    # Methods
    ##############################

    # File I/O
    ##########

    @staticmethod
    def convert_units(array, in_units="1/A^3"):
        """
        Convert the units of an array into the MALA units.

        MALA units for the density means 1/A^3.

        Parameters
        ----------
        array : numpy.array
            Data for which the units should be converted.

        in_units : string
            Units of array. Currently, supported are:

                 - 1/A^3 (no conversion, MALA unit)
                 - 1/Bohr^3

        Returns
        -------
        converted_array : numpy.array
            Data in 1/A^3.
        """
        if in_units == "1/A^3" or in_units is None:
            return array
        elif in_units == "1/Bohr^3":
            return array * (1/Bohr) * (1/Bohr) * (1/Bohr)
        else:
            raise Exception("Unsupported unit for density.")

    @staticmethod
    def backconvert_units(array, out_units):
        """
        Convert the units of an array from MALA units into desired units.

        MALA units for the density means 1/A^3.

        Parameters
        ----------
        array : numpy.array
            Data in 1/A^3.

        out_units : string
            Desired units of output array. Currently, supported are:

                 - 1/A^3 (no conversion, MALA unit)
                 - 1/Bohr^3

        Returns
        -------
        converted_array : numpy.array
            Data in out_units.
        """
        if out_units == "1/A^3":
            return array
        elif out_units == "1/Bohr^3":
            return array * Bohr * Bohr * Bohr
        else:
            raise Exception("Unsupported unit for density.")

    def read_from_cube(self, path, units="1/A^3", **kwargs):
        """
        Read the density data from a cube file.

        Parameters
        ----------
        path : string
            Name of the cube file.

        units : string
            Units the density is saved in. Usually none.
        """
        printout("Reading density from .cube file ", path, min_verbosity=0)
        data, meta = read_cube(path)*self.convert_units(1, in_units=units)
        self.density = data

    def read_from_array(self, array, units="1/A^3"):
        """
        Read the density data from a numpy array.

        Parameters
        ----------
        array : numpy.ndarray
            Numpy array containing the density.

        units : string
            Units the density is saved in. Usually none.
        """
        self.density = array*self.convert_units(1, in_units=units)

    def write_as_cube(self, file_name, density_data, atoms=None,
                      grid_dimensions=None):
        """
        Write the density data in a cube file.

        Parameters
        ----------
        file_name : string
            Name of the file.

        density_data : numpy.ndarray
            1D or 3D array of the density.

        atoms : ase.Atoms
            Atoms to be written to the file alongside the density data.
            If None, and the target object has an atoms object, this will
            be used.

        grid_dimensions : list
            Grid dimensions. Only necessary if a 1D density is provided.
        """
        if grid_dimensions is None:
            grid_dimensions = self.grid_dimensions
        if atoms is None:
            atoms = self.atoms
        if len(density_data.shape) != 3:
            if len(density_data.shape) == 1:
                density_data = np.reshape(density_data, grid_dimensions)
            else:
                raise Exception("Unknown density shape provided.")
        # %%
        meta = {}
        atom_list = []
        for i in range(0, len(atoms)):
            atom_list.append(
                (atoms[i].number, [4.0, ] + list(atoms[i].position / Bohr)))

        meta["atoms"] = atom_list
        meta["org"] = [0.0, 0.0, 0.0]
        meta["xvec"] = self.voxel[0]
        meta["yvec"] = self.voxel[1]
        meta["zvec"] = self.voxel[2]
        write_cube(density_data, meta, file_name)

    # Calculations
    ##############

    def get_number_of_electrons(self, density_data=None, voxel=None,
                                integration_method="summation"):
        """
        Calculate the number of electrons from given density data.

        Parameters
        ----------
        density_data : numpy.array
            Electronic density on the given grid. Has to either be of the form
            gridpoints or (gridx, gridy, gridz). If None, then the cached
            density will be used for the calculation.


        voxel : ase.cell.Cell
            Voxel to be used for grid intergation. Needs to reflect the
            symmetry of the simulation cell. In Bohr.

        integration_method : str
            Integration method used to integrate density on the grid.
            Currently supported:

            - "trapz" for trapezoid method (only for cubic grids).
            - "simps" for Simpson method (only for cubic grids).
            - "summation" for summation and scaling of the values (recommended)
        """
        if density_data is None:
            density_data = self.density
            if density_data is None:
                raise Exception("No density data provided, cannot calculate"
                                " this quantity.")

        if voxel is None:
            voxel = self.voxel

        # Check input data for correctness.
        data_shape = np.shape(np.squeeze(density_data))
        if len(data_shape) != 3:
            if len(data_shape) != 1:
                raise Exception("Unknown Density shape, cannot calculate "
                                "number of electrons.")
            elif integration_method != "summation":
                raise Exception("If using a 1D density array, you can only"
                                " use summation as integration method.")

        # We integrate along the three axis in space.
        # If there is only one point in a certain direction we do not
        # integrate, but rather reduce in this direction.
        # Integration over one point leads to zero.

        grid_spacing_bohr_x = np.linalg.norm(voxel[0])
        grid_spacing_bohr_y = np.linalg.norm(voxel[1])
        grid_spacing_bohr_z = np.linalg.norm(voxel[2])

        number_of_electrons = None
        if integration_method != "summation":
            number_of_electrons = density_data

            # X
            if data_shape[0] > 1:
                number_of_electrons = \
                    integrate_values_on_spacing(number_of_electrons,
                                                grid_spacing_bohr_x, axis=0,
                                                method=integration_method)
            else:
                number_of_electrons =\
                    np.reshape(number_of_electrons, (data_shape[1],
                                                     data_shape[2]))
                number_of_electrons *= grid_spacing_bohr_x

            # Y
            if data_shape[1] > 1:
                number_of_electrons = \
                    integrate_values_on_spacing(number_of_electrons,
                                                grid_spacing_bohr_y, axis=0,
                                                method=integration_method)
            else:
                number_of_electrons = \
                    np.reshape(number_of_electrons, (data_shape[2]))
                number_of_electrons *= grid_spacing_bohr_y

            # Z
            if data_shape[2] > 1:
                number_of_electrons = \
                    integrate_values_on_spacing(number_of_electrons,
                                                grid_spacing_bohr_z, axis=0,
                                                method=integration_method)
            else:
                number_of_electrons *= grid_spacing_bohr_z
        else:
            if len(data_shape) == 3:
                number_of_electrons = np.sum(density_data, axis=(0, 1, 2)) \
                                      * voxel.volume
            if len(data_shape) == 1:
                number_of_electrons = np.sum(density_data, axis=0) * \
                                      voxel.volume

        return number_of_electrons

    def get_density(self, density_data=None, convert_to_threedimensional=False,
                    grid_dimensions=None):
        """
        Get the electronic density, based on density data.

        This function only does reshaping, no calculations.

        Parameters
        ----------
        density_data : numpy.array
            Electronic density data, this array will be returned unchanged
            depending on the other parameters. If None, then the cached
            density will be used for the calculation.

        convert_to_threedimensional : bool
            If True, then a density saved as a 1D array will be converted to
            a 3D array (gridsize -> gridx * gridy * gridz)

        grid_dimensions : list
            Provide a list of dimensions to be used in the transformation
            1D -> 3D. If None, MALA will attempt to use the values read with
            Target.read_additional_read_additional_calculation_data .
            If that cannot be done, this function will raise an exception.

        Returns
        -------
        density_data : numpy.array
            Electronic density data in the desired shape.
        """
        if len(density_data.shape) == 3:
            return density_data
        elif len(density_data.shape) == 1:
            if convert_to_threedimensional:
                if self.parameters._configuration["mpi"]:
                    # In the MPI case we have to use the local grid to
                    # reshape the density properly.

                    first_x = int(self.local_grid[0][0])
                    first_y = int(self.local_grid[0][1])
                    first_z = int(self.local_grid[0][2])
                    last_x = int(self.local_grid[-1][0]) + 1
                    last_y = int(self.local_grid[-1][1]) + 1
                    last_z = int(self.local_grid[-1][2]) + 1
                    # density_data_reshaped = np.zeros([last_x-first_x,
                    #                                   last_y-first_y,
                    #                                   last_z-first_z],
                    #                                  dtype=np.float64)
                    density_data = \
                        np.reshape(density_data,
                                   [last_z - first_z, last_y - first_y,
                                    last_x - first_x]).transpose([2, 1, 0])
                    return density_data
                else:
                    if grid_dimensions is None:
                        grid_dimensions = self.grid_dimensions
                    return density_data.reshape(grid_dimensions)
            else:
                return density_data
        else:
            raise Exception("Unknown density data shape.")

    def get_energy_contributions(self, density_data=None, create_file=True,
                                 atoms_Angstrom=None, qe_input_data=None,
                                 qe_pseudopotentials=None):
        r"""
        Extract density based energy contributions from Quantum Espresso.

        Done via a Fortran module accesible through python using f2py.
        Returns: e_rho_times_v_hxc, e_hartree,  e_xc, e_ewald

        Parameters
        ----------
        density_data : numpy.array
            Density data on a grid. If None, then the cached
            density will be used for the calculation.

        create_file : bool
            If False, the last mala.pw.scf.in file will be used as input for
            Quantum Espresso. If True (recommended), MALA will create this
            file according to calculation parameters.

        atoms_Angstrom : ase.Atoms
            ASE atoms object for the current system. If None, MALA will
            create one.

        qe_input_data : dict
            Quantum Espresso parameters dictionary for the ASE<->QE interface.
            If None (recommended), MALA will create one.

        qe_pseudopotentials : dict
            Quantum Espresso pseudopotential dictionaty for the ASE<->QE
            interface. If None (recommended), MALA will create one.

        Returns
        -------
        energies : dict
            A dict containing the following entries:

                - :math:`n\,V_\mathrm{xc}`
                - :math:`E_\mathrm{H}`
                - :math:`E_\mathrm{xc}`
                - :math:`E_\mathrm{Ewald}`
        """
        if density_data is None:
            density_data = self.density
            if density_data is None:
                raise Exception("No density data provided, cannot calculate"
                                " this quantity.")

        if atoms_Angstrom is None:
            atoms_Angstrom = self.atoms
        self.__setup_total_energy_module(density_data, atoms_Angstrom,
                                         create_file=create_file,
                                         qe_input_data=qe_input_data,
                                         qe_pseudopotentials=
                                         qe_pseudopotentials)

        # Get and return the energies.
        energies = np.array(te.get_energies())*Rydberg
        energies_dict = {"e_rho_times_v_hxc": energies[0],
                         "e_hartree": energies[1], "e_xc": energies[2],
                         "e_ewald": energies[3]}
        return energies_dict

    def get_atomic_forces(self, density_data=None, create_file=True,
                          atoms_Angstrom=None, qe_input_data=None,
                          qe_pseudopotentials=None):
        """
        Calculate the atomic forces.

        This function uses an interface to QE. The atomic forces are
        calculated via the Hellman-Feynman theorem, although only the local
        contributions are calculated. The non-local contributions, as well
        as the SCF correction (so anything wavefunction dependent) are ignored.
        Therefore, this function is best used for data that was created using
        local pseudopotentials.

        Parameters
        ----------
        density_data : numpy.array
            Density data on a grid. If None, then the cached
            density will be used for the calculation.

        create_file : bool
            If False, the last mala.pw.scf.in file will be used as input for
            Quantum Espresso. If True (recommended), MALA will create this
            file according to calculation parameters.

        atoms_Angstrom : ase.Atoms
            ASE atoms object for the current system. If None, MALA will
            create one.

        qe_input_data : dict
            Quantum Espresso parameters dictionary for the ASE<->QE interface.
            If None (recommended), MALA will create one.

        qe_pseudopotentials : dict
            Quantum Espresso pseudopotential dictionaty for the ASE<->QE
            interface. If None (recommended), MALA will create one.

        Returns
        -------
        atomic_forces : numpy.ndarray
            An array of the form (natoms, 3), containing the atomic forces
            in eV/Ang.

        """
        if density_data is None:
            density_data = self.density
            if density_data is None:
                raise Exception("No density data provided, cannot calculate"
                                " this quantity.")

        # First, set up the total energy module for calculation.
        if atoms_Angstrom is None:
            atoms_Angstrom = self.atoms
        self.__setup_total_energy_module(density_data, atoms_Angstrom,
                                         create_file=create_file,
                                         qe_input_data=qe_input_data,
                                         qe_pseudopotentials=
                                         qe_pseudopotentials)

        # Now calculate the forces.
        atomic_forces = np.array(te.calc_forces(len(atoms_Angstrom))).transpose()

        # QE returns the forces in Ry/Bohr.
        atomic_forces = AtomicForce.convert_units(atomic_forces,
                                                  in_units="Ry/Bohr")
        return atomic_forces

    @staticmethod
    def get_scaled_positions_for_qe(atoms):
        """
        Get the positions correctly scaled for QE.

        QE (for ibrav=0) scales a little bit different then ASE would.
        ASE uses all provided cell parameters, while QE simply sets the
        first entry in the cell parameter matrix as reference and divides
        all positions by this value.

        Parameters
        ----------
        atoms : ase.Atoms
            The atom objects for which the scaled positions should be
            calculated.

        Returns
        -------
        scaled_positions : numpy.array
            The scaled positions.
        """
        principal_axis = atoms.get_cell()[0][0]
        scaled_positions = atoms.get_positions()/principal_axis
        return scaled_positions

    # Private methods
    #################

    def _process_loaded_array(self, array, units=None):
        self.density = array * self.convert_units(1, in_units=units)

    def __setup_total_energy_module(self, density_data, atoms_Angstrom,
                                    create_file=True, qe_input_data=None,
                                    qe_pseudopotentials=None):
        if create_file:
            # If not otherwise specified, use values as read in.
            if qe_input_data is None:
                qe_input_data = self.qe_input_data
            if qe_pseudopotentials is None:
                qe_pseudopotentials = self.qe_pseudopotentials

            self.write_tem_input_file(atoms_Angstrom, qe_input_data,
                                      qe_pseudopotentials,
                                      self.grid_dimensions,
                                      self.kpoints)

        # initialize the total energy module.
        # FIXME: So far, the total energy module can only be initialized once.
        # This is ok when the only thing changing
        # are the atomic positions. But no other parameter can currently be
        # changed in between runs...
        # There should be some kind of de-initialization function that allows
        # for this.

        if Density.te_mutex is False:
            printout("MALA: Starting QuantumEspresso to get density-based"
                     " energy contributions.", min_verbosity=0)
            barrier()
            t0 = time.perf_counter()
            te.initialize(self.y_planes)
            barrier()
            t1 = time.perf_counter()
            printout("time used by total energy initialization: ", t1 - t0)

            Density.te_mutex = True
            printout("MALA: QuantumEspresso setup done.", min_verbosity=0)
        else:
            printout("MALA: QuantumEspresso is already running. Except for"
                     " the atomic positions, no new parameters will be used.",
                     min_verbosity=0)

        # Before we proceed, some sanity checks are necessary.
        # Is the calculation spinpolarized?
        nr_spin_channels = te.get_nspin()
        if nr_spin_channels != 1:
            raise Exception("Spin polarization is not yet implemented.")

        # If we got values through the ASE parser - is everything consistent?
        number_of_atoms = te.get_nat()
        if create_file is True:
            if number_of_atoms != atoms_Angstrom.get_global_number_of_atoms():
                raise Exception("Number of atoms is inconsistent between MALA "
                                "and Quantum Espresso.")

        # We need to find out if the grid dimensions are consistent.
        # That depends on the form of the density data we received.
        number_of_gridpoints = te.get_nnr()
        if len(density_data.shape) == 3:
            number_of_gridpoints_mala = density_data.shape[0] * \
                                        density_data.shape[1] * \
                                        density_data.shape[2]
        elif len(density_data.shape) == 1:
            number_of_gridpoints_mala = density_data.shape[0]
        else:
            raise Exception("Density data has wrong dimensions. ")

        # If MPI is enabled, we NEED z-splitting for this to work.
        if self._parameters_full.use_mpi and \
                not self._parameters_full.descriptors.use_z_splitting:
            raise Exception("Cannot calculate the total energy if "
                            "the real space grid was not split in "
                            "z-direction.")

        # Check if we need to test the grid points.
        # We skip the check only if z-splitting is enabled and unequal
        # z-splits are to be expected, and no
        # y-splitting is enabled (since y-splitting currently works
        # for equal z-splitting anyway).
        if self._parameters_full.use_mpi and \
           self._parameters_full.descriptors.use_y_splitting == 0 \
           and int(self.grid_dimensions[2] / get_size()) != \
                  (self.grid_dimensions[2] / get_size()):
            pass
        else:
            if number_of_gridpoints_mala != number_of_gridpoints:
                raise Exception("Grid is inconsistent between MALA and"
                                " Quantum Espresso")

        # Now we need to reshape the density.
        density_for_qe = None
        if len(density_data.shape) == 3:
            density_for_qe = np.reshape(density_data, [number_of_gridpoints,
                                                       1], order='F')
        elif len(density_data.shape) == 1:
            parallel_warn("Using 1D density to calculate the total energy"
                          " requires reshaping of this data. "
                          "This is unproblematic, as long as you provided t"
                          "he correct grid_dimensions.")
            density_for_qe = self.get_density(density_data,
                                              convert_to_threedimensional=True)

            density_for_qe = np.reshape(density_for_qe,
                                        [number_of_gridpoints_mala, 1],
                                        order='F')

            # If there is an inconsistency between MALA and QE (which
            # can only happen in the uneven z-splitting case at the moment)
            # we need to pad the density array.
            if density_for_qe.shape[0] < number_of_gridpoints:
                grid_diff = number_of_gridpoints - number_of_gridpoints_mala
                density_for_qe = np.pad(density_for_qe,
                                        pad_width=((0, grid_diff), (0, 0)))

        # QE has the density in 1/Bohr^3
        density_for_qe *= self.backconvert_units(1, "1/Bohr^3")

        # Reset the positions. Some calculations (such as the Ewald sum)
        # is directly performed here, so it is not enough to simply
        # instantiate the process with the file.
        positions_for_qe = self.get_scaled_positions_for_qe(atoms_Angstrom)

        if self._parameters_full.descriptors.\
                use_gaussian_descriptors_energy_formula:
            # Calculate the Gaussian descriptors for the calculation of the
            # structure factors.
            barrier()
            t0 = time.perf_counter()
            gaussian_descriptors = \
                self._get_gaussian_descriptors_for_structure_factors(
                    atoms_Angstrom, self.grid_dimensions)
            barrier()
            t1 = time.perf_counter()
            printout("time used by gaussian descriptors: ", t1 - t0,
                     min_verbosity=2)

            #
            # Check normalization of the Gaussian descriptors
            #
            # from mpi4py import MPI
            # ggrid_sum = np.sum(gaussian_descriptors)
            # full_ggrid_sum = np.array([0.0])
            # comm = get_comm()
            # comm.Barrier()
            # comm.Reduce([ggrid_sum, MPI.DOUBLE],
            # [full_ggrid_sum, MPI.DOUBLE], op=MPI.SUM, root=0)
            # printout("full_ggrid_sum =", full_ggrid_sum)

            # Calculate the Gaussian descriptors for a reference system
            # consisting of one atom at position (0.0,0.0,0.0)
            barrier()
            t0 = time.perf_counter()
            atoms_reference = atoms_Angstrom.copy()
            del atoms_reference[1:]
            atoms_reference.set_positions([(0.0, 0.0, 0.0)])
            reference_gaussian_descriptors = \
                self._get_gaussian_descriptors_for_structure_factors(
                    atoms_reference, self.grid_dimensions)
            barrier()
            t1 = time.perf_counter()
            printout("time used by reference gaussian descriptors: ", t1 - t0,
                     min_verbosity=2)

            #
            # Check normalization of the reference Gaussian descriptors
            #
            # reference_ggrid_sum = np.sum(reference_gaussian_descriptors)
            # full_reference_ggrid_sum = np.array([0.0])
            # comm = get_comm()
            # comm.Barrier()
            # comm.Reduce([reference_ggrid_sum, MPI.DOUBLE],
            # [full_reference_ggrid_sum, MPI.DOUBLE], op=MPI.SUM, root=0)
            # printout("full_reference_ggrid_sum =", full_reference_ggrid_sum)

        barrier()
        t0 = time.perf_counter()

        # If the Gaussian formula is used, both the calculation of the
        # Ewald energy and the structure factor can be skipped.
        te.set_positions(np.transpose(positions_for_qe), number_of_atoms,
                         self._parameters_full.descriptors. \
                         use_gaussian_descriptors_energy_formula,
                         self._parameters_full.descriptors. \
                         use_gaussian_descriptors_energy_formula)
        barrier()
        t1 = time.perf_counter()
        printout("time used by set_positions: ", t1 - t0,
                 min_verbosity=2)

        barrier()

        if self._parameters_full.descriptors.\
                use_gaussian_descriptors_energy_formula:
            t0 = time.perf_counter()
            gaussian_descriptors = \
                np.reshape(gaussian_descriptors,
                           [number_of_gridpoints, 1], order='F')
            reference_gaussian_descriptors = \
                np.reshape(reference_gaussian_descriptors,
                           [number_of_gridpoints, 1], order='F')
            sigma = self._parameters_full.descriptors.\
                gaussian_descriptors_sigma
            sigma = sigma / Bohr
            te.set_positions_gauss(self._parameters_full.verbosity,
                                   gaussian_descriptors,
                                   reference_gaussian_descriptors,
                                   sigma,
                                   number_of_gridpoints, 1)
            barrier()
            t1 = time.perf_counter()
            printout("time used by set_positions_gauss: ", t1 - t0,
                     min_verbosity=2)

        # Now we can set the new density.
        barrier()
        t0 = time.perf_counter()
        te.set_rho_of_r(density_for_qe, number_of_gridpoints, nr_spin_channels)
        barrier()
        t1 = time.perf_counter()
        printout("time used by set_rho_of_r: ", t1 - t0,
                 min_verbosity=2)

        return atoms_Angstrom

    def _get_gaussian_descriptors_for_structure_factors(self, atoms, grid):
        descriptor_calculator = GaussianDescriptors(self._parameters_full)
        return descriptor_calculator.\
            calculate_from_atoms(atoms, grid)[0][:, 6:]<|MERGE_RESOLUTION|>--- conflicted
+++ resolved
@@ -1,4 +1,5 @@
 """Electronic density calculation class."""
+import os
 import time
 
 import ase.io
@@ -8,11 +9,8 @@
     import total_energy as te
 except ModuleNotFoundError:
     pass
-<<<<<<< HEAD
 import numpy as np
 import openpmd_api as io
-=======
->>>>>>> bda9b3a5
 
 from mala.common.parallelizer import printout, parallel_warn, barrier, get_size
 from mala.targets.target import Target
@@ -790,28 +788,9 @@
             number_of_gridpoints_mala = density_data.shape[0]
         else:
             raise Exception("Density data has wrong dimensions. ")
-
-        # If MPI is enabled, we NEED z-splitting for this to work.
-        if self._parameters_full.use_mpi and \
-                not self._parameters_full.descriptors.use_z_splitting:
-            raise Exception("Cannot calculate the total energy if "
-                            "the real space grid was not split in "
-                            "z-direction.")
-
-        # Check if we need to test the grid points.
-        # We skip the check only if z-splitting is enabled and unequal
-        # z-splits are to be expected, and no
-        # y-splitting is enabled (since y-splitting currently works
-        # for equal z-splitting anyway).
-        if self._parameters_full.use_mpi and \
-           self._parameters_full.descriptors.use_y_splitting == 0 \
-           and int(self.grid_dimensions[2] / get_size()) != \
-                  (self.grid_dimensions[2] / get_size()):
-            pass
-        else:
-            if number_of_gridpoints_mala != number_of_gridpoints:
-                raise Exception("Grid is inconsistent between MALA and"
-                                " Quantum Espresso")
+        if number_of_gridpoints_mala != number_of_gridpoints:
+            raise Exception("Grid is inconsistent between MALA and"
+                            " Quantum Espresso")
 
         # Now we need to reshape the density.
         density_for_qe = None
@@ -826,17 +805,8 @@
             density_for_qe = self.get_density(density_data,
                                               convert_to_threedimensional=True)
 
-            density_for_qe = np.reshape(density_for_qe,
-                                        [number_of_gridpoints_mala, 1],
-                                        order='F')
-
-            # If there is an inconsistency between MALA and QE (which
-            # can only happen in the uneven z-splitting case at the moment)
-            # we need to pad the density array.
-            if density_for_qe.shape[0] < number_of_gridpoints:
-                grid_diff = number_of_gridpoints - number_of_gridpoints_mala
-                density_for_qe = np.pad(density_for_qe,
-                                        pad_width=((0, grid_diff), (0, 0)))
+            density_for_qe = np.reshape(density_for_qe, [number_of_gridpoints,
+                                                         1], order='F')
 
         # QE has the density in 1/Bohr^3
         density_for_qe *= self.backconvert_units(1, "1/Bohr^3")
