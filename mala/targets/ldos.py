"""LDOS calculation class."""
from ase.units import Rydberg

import numpy as np
import math
import os
try:
    from mpi4py import MPI
except ModuleNotFoundError:
    # Error handled in parameters.
    pass

from mala.common.parameters import printout
<<<<<<< HEAD
from mala.common.parallelizer import get_comm, printout, get_rank, get_size
=======
from mala.common.parallelizer import get_comm, get_rank, get_size
>>>>>>> 14b4cc49
from mala.targets.cube_parser import read_cube
from mala.targets.target_base import TargetBase
from mala.targets.calculation_helpers import *
from mala.targets.dos import DOS
from mala.targets.density import Density


class LDOS(TargetBase):
    """Postprocessing / parsing functions for the local density of states.

    Parameters
    ----------
    params : mala.common.parameters.Parameters
        Parameters used to create this TargetBase object.
    """

    def __init__(self, params):
        super(LDOS, self).__init__(params)
        self.target_length = self.parameters.ldos_gridsize
        self.cached_dos_exists = False
        self.cached_dos = []
        self.cached_density_exists = False
        self.cached_density = []

    def get_feature_size(self):
        """Get dimension of this target if used as feature in ML."""
        return self.parameters.ldos_gridsize

    @staticmethod
    def convert_units(array, in_units="1/eV"):
        """
        Convert the units of an array into the MALA units.

        MALA units for the LDOS means 1/eV.

        Parameters
        ----------
        array : numpy.array
            Data for which the units should be converted.

        in_units : string
            Units of array. Currently supported are:

                 - 1/eV (no conversion, MALA unit)
                 - 1/Ry

        Returns
        -------
        converted_array : numpy.array
            Data in 1/eV.
        """
        if in_units == "1/eV":
            return array
        elif in_units == "1/Ry":
            return array * (1/Rydberg)
        else:
            raise Exception("Unsupported unit for LDOS.")

    @staticmethod
    def backconvert_units(array, out_units):
        """
        Convert the units of an array from MALA units into desired units.

        MALA units for the LDOS means 1/eV.

        Parameters
        ----------
        array : numpy.array
            Data in 1/eV.

        out_units : string
            Desired units of output array.

        Returns
        -------
        converted_array : numpy.array
            Data in out_units.
        """
        if out_units == "1/eV":
            return array
        elif out_units == "1/Ry":
            return array * Rydberg
        else:
            raise Exception("Unsupported unit for LDOS.")

    def read_from_cube(self, file_name_scheme, directory, units="1/eV",
                       use_memmap=None):
        """
        Read the LDOS data from multiple cube files.

        The files have to be located in the same directory.

        Parameters
        ----------
        file_name_scheme : string
            Naming scheme for the LDOS .cube files.

        directory : string
            Directory containing the LDOS .cube files.

        units : string
            Units the LDOS is saved in.

        use_memmap : string
            If not None, a memory mapped file will be used to gather the LDOS.
            If run in MPI parallel mode, such a file MUST be provided.

        Returns
        -------
        ldos_data : numpy.array
            Numpy array containing LDOS data.

        """
        # First determine how many digits the last file in the list of
        # LDOS.cube files
        # will have.
        # QuantumEspresso saves the pp.x cube files like this:
        # tmp.pp001ELEMENT_ldos.cube
        # tmp.pp002ELEMENT_ldos.cube
        # tmp.pp003ELEMENT_ldos.cube
        # ...
        # tmp.pp100ELEMENT_ldos.cube

        # Find out the number of digits that are needed to encode this
        # grid (by QE).
        digits = int(math.log10(self.parameters.ldos_gridsize)) + 1

        # Iterate over the amount of specified LDOS input files.
        # QE is a Fortran code, so everything is 1 based.
        printout("Reading "+str(self.parameters.ldos_gridsize) +
                 " LDOS files from"+directory+".", min_verbosity=0)
        ldos_data = None
        if self.parameters._configuration["mpi"]:
            local_size = int(np.floor(self.parameters.ldos_gridsize /
                                     get_size()))
            start_index = get_rank()*local_size + 1
            if get_rank()+1 == get_size():
                local_size += self.parameters.ldos_gridsize % \
                                     get_size()
            end_index = start_index+local_size
        else:
            start_index = 1
            end_index = self.parameters.ldos_gridsize + 1
            local_size = self.parameters.ldos_gridsize

        for i in range(start_index, end_index):
            tmp_file_name = file_name_scheme
            tmp_file_name = tmp_file_name.replace("*", str(i).zfill(digits))

            # Open the cube file
            data, meta = read_cube(os.path.join(directory, tmp_file_name))

            # Once we have read the first cube file, we know the dimensions
            # of the LDOS and can prepare the array
            # in which we want to store the LDOS.
            if i == start_index:
                data_shape = np.shape(data)
                ldos_data = np.zeros((data_shape[0], data_shape[1],
                                      data_shape[2], local_size),
                                     dtype=np.float64)

            # Convert and then append the LDOS data.
            data = data*self.convert_units(1, in_units=units)
            ldos_data[:, :, :, i-start_index] = data[:, :, :]

        # If a memmap is used for communication, this has to be brought into
        # play now.
        if self.parameters._configuration["mpi"]:
            get_comm().Barrier()
            data_shape = np.shape(ldos_data)
            if get_rank() == 0:
                ldos_data_full = np.memmap(use_memmap,
                                           shape=(data_shape[0], data_shape[1],
                                                 data_shape[2], self.parameters.
                                                 ldos_gridsize), mode="w+",
                                           dtype=np.float64)
            get_comm().Barrier()
            if get_rank() != 0:
                ldos_data_full = np.memmap(use_memmap,
                                           shape=(data_shape[0], data_shape[1],
                                                  data_shape[2], self.parameters.
                                                  ldos_gridsize), mode="r+",
                                           dtype=np.float64)
            get_comm().Barrier()
            ldos_data_full[:, :, :, start_index-1:end_index-1] = ldos_data[:, :, :, :]
            return ldos_data_full

        else:
            return ldos_data

    def get_energy_grid(self):
        """
        Get energy grid.

        Returns
        -------
        e_grid : numpy.array
            Energy grid on which the LDOS is defined.
        """
        emin = self.parameters.ldos_gridoffset_ev

        emax = self.parameters.ldos_gridoffset_ev + \
            self.parameters.ldos_gridsize * \
            self.parameters.ldos_gridspacing_ev
        grid_size = self.parameters.ldos_gridsize
        linspace_array = (np.linspace(emin, emax, grid_size, endpoint=False))
        return linspace_array

    def get_total_energy(self, ldos_data=None, dos_data=None,
                         density_data=None, fermi_energy_eV=None,
                         temperature_K=None,
                         grid_spacing_bohr=None,
                         grid_integration_method="summation",
                         energy_integration_method="analytical",
                         atoms_Angstrom=None,
                         qe_input_data=None, qe_pseudopotentials=None,
                         create_qe_file=True):
        """
        Calculate the total energy from LDOS or given DOS + density data.

        EITHER LDOS OR Density+DOS data have to be specified. Elsewise
        this function will raise an exception.



        Parameters
        ----------
        ldos_data : numpy.array
            LDOS data, either as [gridsize, energygrid] or
            [gridx,gridy,gridz,energygrid]. If None, dos_data and density_data
            cannot be None.

        dos_data : numpy.array
            DOS data, as [energygrid].

        density_data : numpy.array
            Density data, either as [gridsize] or [gridx,gridy,gridz].

        fermi_energy_eV : float
            Fermi energy level in eV.

        temperature_K : float
            Temperature in K.

        grid_spacing_bohr : float
            Grid spacing (in Bohr) used to construct this grid. As of now,
            only equidistant grids are supported.

        grid_integration_method : str
            Integration method used to integrate the density on the grid.
            Currently supported:

            - "trapz" for trapezoid method
            - "simps" for Simpson method.
            - "summation" for summation and scaling of the values (recommended)

        energy_integration_method : string
            Integration method to integrate the DOS. Currently supported:

                - "trapz" for trapezoid method
                - "simps" for Simpson method.
                - "analytical" for analytical integration. (recommended)

        atoms_Angstrom : ase.Atoms
            ASE atoms object for the current system. If None, MALA will
            create one.

        qe_input_data : dict
            Quantum Espresso parameters dictionary for the ASE<->QE interface.
            If None (recommended), MALA will create one.

        qe_pseudopotentials : dict
            Quantum Espresso pseudopotential dictionaty for the ASE<->QE
            interface. If None (recommended), MALA will create one.

        Returns
        -------
        total_energy : float
            Total energy of the system (in eV).

        """
        # Get relevant values from DFT calculation, if not otherwise specified.
        if grid_spacing_bohr is None:
            grid_spacing_bohr = self.grid_spacing_Bohr
        if fermi_energy_eV is None:
            fermi_energy_eV = self.fermi_energy_eV
        if temperature_K is None:
            temperature_K = self.temperature_K

        # Check the input.
        if ldos_data is None:
            if dos_data is None or density_data is None:
                raise Exception("No input data provided to caculate "
                                "total energy. Provide EITHER LDOS"
                                " OR DOS and density.")

        # Calculate DOS data if need be.
        if dos_data is None:
            dos_data = self.get_density_of_states(ldos_data,
                                                  grid_spacing_bohr=
                                                  grid_spacing_bohr,
                                                  integration_method=
                                                  grid_integration_method)

        # Calculate density data if need be.
        if density_data is None:
            density_data = self.get_density(ldos_data,
                                            fermi_energy_ev=fermi_energy_eV,
                                            temperature_K=temperature_K,
                                            integration_method=
                                            energy_integration_method)

        # Now we can create calculation objects to get the necessary
        # quantities.
        dos_calculator = DOS.from_ldos(self)
        density_calculator = Density.from_ldos(self)

        # With these calculator objects we can calculate all the necessary
        # quantities to construct the total energy.
        # (According to Eq. 9 in [1])
        # Band energy (kinetic energy)
        e_band = dos_calculator.get_band_energy(dos_data,
                                                fermi_energy_eV=
                                                fermi_energy_eV,
                                                temperature_K=temperature_K,
                                                integration_method=
                                                energy_integration_method)

        # Smearing / Entropy contribution
        e_entropy_contribution = dos_calculator.\
            get_entropy_contribution(dos_data, fermi_energy_eV=fermi_energy_eV,
                                     temperature_K=temperature_K,
                                     integration_method=
                                     energy_integration_method)

        # Density based energy contributions (via QE)
        e_rho_times_v_hxc, e_hartree,  e_xc, e_ewald \
            = density_calculator.\
            get_energy_contributions(density_data, qe_input_data=qe_input_data,
                                     atoms_Angstrom=atoms_Angstrom,
                                     qe_pseudopotentials=qe_pseudopotentials,
                                     create_file=create_qe_file)
        e_total = e_band + e_rho_times_v_hxc + e_hartree + e_xc + e_ewald +\
            e_entropy_contribution

        return e_total

    def get_band_energy(self, ldos_data, fermi_energy_eV=None,
                        temperature_K=None, grid_spacing_bohr=None,
                        grid_integration_method="summation",
                        energy_integration_method="analytical"):
        """
        Calculate the band energy from given LDOS data.

        Parameters
        ----------
        ldos_data : numpy.array
            LDOS data, either as [gridsize, energygrid] or
            [gridx,gridy,gridz,energygrid].

        fermi_energy_eV : float
            Fermi energy level in eV.

        temperature_K : float
            Temperature in K.

        grid_integration_method : str
            Integration method used to integrate the LDOS on the grid.
            Currently supported:

            - "trapz" for trapezoid method
            - "simps" for Simpson method.
            - "summation" for summation and scaling of the values (recommended)

        energy_integration_method : string
            Integration method to integrate the DOS. Currently supported:

                - "trapz" for trapezoid method
                - "simps" for Simpson method.
                - "analytical" for analytical integration. (recommended)

        grid_spacing_bohr : float
            Grid spacing (distance between grid points) in Bohr.

        Returns
        -------
        band_energy : float
            Band energy in eV.
        """
        # The band energy is calculated using the DOS.
        if grid_spacing_bohr is None:
            grid_spacing_bohr = self.grid_spacing_Bohr
        dos_data = self.get_density_of_states(ldos_data, grid_spacing_bohr,
                                              integration_method=
                                              grid_integration_method)

        # Once we have the DOS, we can use a DOS object to calculate t
        # he band energy.
        dos_calculator = DOS.from_ldos(self)
        return dos_calculator.\
            get_band_energy(dos_data, fermi_energy_eV=fermi_energy_eV,
                            temperature_K=temperature_K,
                            integration_method=energy_integration_method)

    def get_number_of_electrons(self, ldos_data, grid_spacing_bohr=None,
                                fermi_energy_eV=None, temperature_K=None,
                                grid_integration_method="summation",
                                energy_integration_method="analytical"):
        """
        Calculate the number of electrons from given LDOS data.

        Parameters
        ----------
        ldos_data : numpy.array
            LDOS data, either as [gridsize, energygrid] or
            [gridx,gridy,gridz,energygrid].

        fermi_energy_eV : float
            Fermi energy level in eV.

        temperature_K : float
            Temperature in K.

        grid_integration_method : str
            Integration method used to integrate the LDOS on the grid.
            Currently supported:

            - "trapz" for trapezoid method
            - "simps" for Simpson method.
            - "summation" for summation and scaling of the values (recommended)

        energy_integration_method : string
            Integration method to integrate the DOS. Currently supported:

                - "trapz" for trapezoid method
                - "simps" for Simpson method.
                - "analytical" for analytical integration. (recommended)

        grid_spacing_bohr : float
            Grid spacing (distance between grid points) in Bohr.

        Returns
        -------
        number_of_electrons : float
            Number of electrons.
        """
        # The number of electrons is calculated using the DOS.
        if grid_spacing_bohr is None:
            grid_spacing_bohr = self.grid_spacing_Bohr
        dos_data = self.get_density_of_states(ldos_data, grid_spacing_bohr,
                                              integration_method=
                                              grid_integration_method)

        # Once we have the DOS, we can use a DOS object to calculate the
        # number of electrons.
        dos_calculator = DOS.from_ldos(self)
        return dos_calculator.\
            get_number_of_electrons(dos_data, fermi_energy_eV=fermi_energy_eV,
                                    temperature_K=temperature_K,
                                    integration_method=
                                    energy_integration_method)

    def get_self_consistent_fermi_energy_ev(self, ldos_data,
                                            grid_spacing_bohr=None,
                                            temperature_K=None,
                                            grid_integration_method=
                                            "summation",
                                            energy_integration_method=
                                            "analytical"):
        """
        Calculate the self-consistent Fermi energy.

        "Self-consistent" does not mean self-consistent in the DFT sense,
        but rather the Fermi energy, for which DOS integration reproduces
        the exact number of electrons. The term "self-consistent" stems
        from how this quantity is calculated.

        Parameters
        ----------
        ldos_data : numpy.array
            LDOS data, either as [gridsize, energygrid] or
            [gridx,gridy,gridz,energygrid].

        temperature_K : float
            Temperature in K.

        grid_integration_method : str
            Integration method used to integrate the LDOS on the grid.
            Currently supported:

            - "trapz" for trapezoid method
            - "simps" for Simpson method.
            - "summation" for summation and scaling of the values (recommended)

        energy_integration_method : string
            Integration method to integrate the DOS. Currently supported:

                - "trapz" for trapezoid method
                - "simps" for Simpson method.
                - "analytical" for analytical integration. (recommended)

        grid_spacing_bohr : float
            Grid spacing (distance between grid points) in Bohr.

        Returns
        -------
        fermi_energy_self_consistent : float
            E_F in eV.
        """
        # The Fermi energy is calculated using the DOS.
        if grid_spacing_bohr is None:
            grid_spacing_bohr = self.grid_spacing_Bohr
        dos_data = self.get_density_of_states(ldos_data, grid_spacing_bohr,
                                              integration_method=
                                              grid_integration_method)

        # Once we have the DOS, we can use a DOS object to calculate the
        # number of electrons.
        dos_calculator = DOS.from_ldos(self)
        return dos_calculator.\
            get_self_consistent_fermi_energy_ev(dos_data,
                                                temperature_K=temperature_K,
                                                integration_method=
                                                energy_integration_method)

    def get_density(self, ldos_data, fermi_energy_ev=None, temperature_K=None,
                    conserve_dimensions=False,
                    integration_method="analytical"):
        """
        Calculate the density from given LDOS data.

        Parameters
        ----------
        conserve_dimensions : bool
            If True, the density is returned in the same dimensions as
            the LDOS was entered. If False, the density is always given
            as [gridsize].

        fermi_energy_ev : float
            Fermi energy level in eV.

        temperature_K : float
            Temperature in K.

        integration_method : string
            Integration method to be used. Currently supported:

                - "trapz" for trapezoid method
                - "simps" for Simpson method.
                - "analytical" for analytical integration. Recommended.

        ldos_data : numpy.array
            LDOS data, either as [gridsize, energygrid] or
            [gridx,gridy,gridz,energygrid].

        integration_method : string
            Integration method to integrate LDOS on energygrid.
            Currently supported:

                - "trapz" for trapezoid method
                - "simps" for Simpson method.
                - "analytical" for analytical integration. Recommended.

        Returns
        -------
        density_data : numpy.array
            Density data, dimensions depend on conserve_dimensions and LDOS
            dimensions.

        """
        if self.cached_density_exists:
            return self.cached_density

        if fermi_energy_ev is None:
            fermi_energy_ev = self.fermi_energy_eV
        if temperature_K is None:
            temperature_K = self.temperature_K

        ldos_data_shape = np.shape(ldos_data)
        if len(ldos_data_shape) == 2:
            # We have the LDOS as gridpoints x energygrid,
            # so no further operation is necessary.
            ldos_data_used = ldos_data
            pass
        elif len(ldos_data_shape) == 4:
            # We have the LDOS as gridx x gridy x gridz x energygrid,
            # so some reshaping needs to be done.
            ldos_data_used = ldos_data.reshape(
                [ldos_data_shape[0] * ldos_data_shape[1] * ldos_data_shape[2],
                 ldos_data_shape[3]])
            # We now have the LDOS as gridpoints x energygrid.

        else:
            raise Exception("Invalid LDOS array shape.")

        # Build the energy grid and calculate the fermi function.
        energy_grid = self.get_energy_grid()
        fermi_values = fermi_function(energy_grid, fermi_energy_ev,
                                      temperature_K, energy_units="eV")

        # Calculate the number of electrons.
        if integration_method == "trapz":
            density_values = integrate.trapz(ldos_data_used * fermi_values,
                                             energy_grid, axis=-1)
        elif integration_method == "simps":
            density_values = integrate.simps(ldos_data_used * fermi_values,
                                             energy_grid, axis=-1)
        elif integration_method == "analytical":
            density_values = analytical_integration(ldos_data_used, "F0", "F1",
                                                    fermi_energy_ev,
                                                    energy_grid,
                                                    temperature_K)
        else:
            raise Exception("Unknown integration method.")

        if len(ldos_data_shape) == 4 and conserve_dimensions is True:
            ldos_data_shape = list(ldos_data_shape)
            ldos_data_shape[-1] = 1
            density_values = density_values.reshape(ldos_data_shape)

        return density_values

    def get_density_of_states(self, ldos_data, grid_spacing_bohr=None,
                              integration_method="summation"):
        """
        Calculate the density of states from given LDOS data.

        Parameters
        ----------
        ldos_data : numpy.array
            LDOS data, either as [gridsize, energygrid] or
            [gridx,gridy,gridz,energygrid].

        grid_spacing_bohr : float
            Grid spacing (in Bohr) used to construct this grid. As of now,
            only equidistant grids are supported.

        integration_method : str
            Integration method used to integrate LDOS on the grid.
            Currently supported:

            - "trapz" for trapezoid method
            - "simps" for Simpson method.
            - "summation" for summation and scaling of the values (recommended)

        Returns
        -------
        dos_values : np.array
            The DOS.
        """
        if self.cached_dos_exists:
            return self.cached_dos

        if grid_spacing_bohr is None:
            grid_spacing_bohr = self.grid_spacing_Bohr

        ldos_data_shape = np.shape(ldos_data)
        if len(ldos_data_shape) != 4:
            if len(ldos_data_shape) != 2:
                raise Exception("Unknown LDOS shape, cannot calculate DOS.")
            elif integration_method != "summation":
                raise Exception("If using a 2D LDOS array, you can only "
                                "use summation as integration method.")

        # We have the LDOS as gridx x gridy x gridz x energygrid, no
        # further operation is necessary.
        dos_values = ldos_data  # .copy()

        # We integrate along the three axis in space.
        # If there is only one point in a certain direction we do not
        # integrate, but rather reduce in this direction.
        # Integration over one point leads to zero.

        if integration_method != "summation":
            # X
            if ldos_data_shape[0] > 1:
                dos_values = integrate_values_on_spacing(dos_values,
                                                         grid_spacing_bohr,
                                                         axis=0,
                                                         method=
                                                         integration_method)
            else:
                dos_values = np.reshape(dos_values, (ldos_data_shape[1],
                                                     ldos_data_shape[2],
                                                     ldos_data_shape[3]))
                dos_values *= grid_spacing_bohr

            # Y
            if ldos_data_shape[1] > 1:
                dos_values = integrate_values_on_spacing(dos_values,
                                                         grid_spacing_bohr,
                                                         axis=0,
                                                         method=
                                                         integration_method)
            else:
                dos_values = np.reshape(dos_values, (ldos_data_shape[2],
                                                     ldos_data_shape[3]))
                dos_values *= grid_spacing_bohr

            # Z
            if ldos_data_shape[2] > 1:
                dos_values = integrate_values_on_spacing(dos_values,
                                                         grid_spacing_bohr,
                                                         axis=0,
                                                         method=
                                                         integration_method)
            else:
                dos_values = np.reshape(dos_values, ldos_data_shape[3])
                dos_values *= grid_spacing_bohr
        else:
            if len(ldos_data_shape) == 4:
                dos_values = np.sum(ldos_data, axis=(0, 1, 2)) * \
                             (grid_spacing_bohr ** 3)
            if len(ldos_data_shape) == 2:
                dos_values = np.sum(ldos_data, axis=0) * \
                             (grid_spacing_bohr ** 3)
        if self.parameters._configuration["mpi"] is False:
            return dos_values
        else:
            comm = get_comm()
            comm.Barrier()
            dos_values_full = np.zeros_like(dos_values)
            comm.Reduce([dos_values, MPI.DOUBLE],
                        [dos_values_full, MPI.DOUBLE],
                        op=MPI.SUM, root=0)
            return dos_values_full

    def get_atomic_forces(self, ldos_data, dE_dd, used_data_handler,
                          snapshot_number=0):
        """
        Get the atomic forces (dE/dR), currently work in progress.

        Will only give the dd_dB.

        Parameters
        ----------
        ldos_data: torch.Tensor
            Scaled (!) torch tensor holding the LDOS data for the snapshot
            for which the atomic force should be calculated.

        dE_dd: np.array
            (WIP) Derivative of the total energy w.r.t the LDOS.
            Later on, this will be evaluated within this subroutine. For now
            it is provided from outside.

        used_data_handler: mala.data.data_handler.DataHandler
            DataHandler that was used to predict the LDOS for which the
            atomic forces are supposed to be calculated.

        snapshot_number:
            Snapshot number (number within the data handler) for which this
            LDOS prediction was performed. Always 0 in the inference case.

        Returns
        -------
        dd_dB: torch.tensor
            (WIP) Returns the scaled (!) derivative of the LDOS w.r.t to
            the SNAP descriptors.

        """
        # For now this only works with ML generated LDOS.
        # Gradient of the LDOS respect to the SNAP descriptors.
        ldos_data.backward(dE_dd)
        dd_dB = used_data_handler.get_test_input_gradient(snapshot_number)
        return dd_dB

    def get_and_cache_density_of_states(self, ldos_data,
                                        grid_spacing_bohr=None,
                                        integration_method="summation"):
        """
        Calculate a DOS from LDOS data and keep it in memory.

        For all subsequent calculations involving the DOS, this cached
        DOS will be used. Usage of this function is advised for time-critical
        calculations.

        Parameters
        ----------
        ldos_data : numpy.array
            LDOS data, either as [gridsize, energygrid] or
            [gridx,gridy,gridz,energygrid].

        grid_spacing_bohr : float
            Grid spacing (in Bohr) used to construct this grid. As of now,
            only equidistant grids are supported.

        integration_method : str
            Integration method used to integrate LDOS on the grid.
            Currently supported:

            - "trapz" for trapezoid method
            - "simps" for Simpson method.
            - "summation" for summation and scaling of the values (recommended)

        Returns
        -------
        dos_values : np.array
            The DOS.

        """
        self.uncache_density_of_states()
        self.cached_dos = self.\
            get_density_of_states(ldos_data,
                                  grid_spacing_bohr=grid_spacing_bohr,
                                  integration_method=integration_method)
        self.cached_dos_exists = True
        return self.cached_dos

    def uncache_density_of_states(self):
        """Uncache a DOS, to calculate a new one in following steps."""
        self.cached_dos_exists = False

    def get_and_cache_density_cached(self, ldos_data,
                                     fermi_energy_ev=None,
                                     temperature_K=None,
                                     conserve_dimensions=False,
                                     integration_method="analytical"):
        """
        Calculate an electronic density from LDOS data and keep it in memory.

        For all subsequent calculations involving the electronic density, this
        cached density will be used. Usage of this function is advised for
        time-critical calculations.

        Parameters
        ----------
        conserve_dimensions : bool
            If True, the density is returned in the same dimensions as
            the LDOS was entered. If False, the density is always given
            as [gridsize].

        fermi_energy_ev : float
            Fermi energy level in eV.

        temperature_K : float
            Temperature in K.

        integration_method : string
            Integration method to be used. Currently supported:

                - "trapz" for trapezoid method
                - "simps" for Simpson method.
                - "analytical" for analytical integration. Recommended.

        ldos_data : numpy.array
            LDOS data, either as [gridsize, energygrid] or
            [gridx,gridy,gridz,energygrid].

        integration_method : string
            Integration method to integrate LDOS on energygrid.
            Currently supported:

                - "trapz" for trapezoid method
                - "simps" for Simpson method.
                - "analytical" for analytical integration. Recommended.

        Returns
        -------
        density_data : numpy.array
            Density data, dimensions depend on conserve_dimensions and LDOS
            dimensions.
        """
        self.uncache_density()
        self.cached_density = self.\
            get_density(ldos_data,
                        fermi_energy_ev=fermi_energy_ev,
                        temperature_K=temperature_K,
                        conserve_dimensions=conserve_dimensions,
                        integration_method=integration_method)

        self.cached_density_exists = True
        return self.cached_density

    def uncache_density(self):
        """Uncache a density, to calculate a new one in following steps."""
        self.cached_density_exists = False
<|MERGE_RESOLUTION|>--- conflicted
+++ resolved
@@ -7,15 +7,10 @@
 try:
     from mpi4py import MPI
 except ModuleNotFoundError:
-    # Error handled in parameters.
     pass
 
 from mala.common.parameters import printout
-<<<<<<< HEAD
 from mala.common.parallelizer import get_comm, printout, get_rank, get_size
-=======
-from mala.common.parallelizer import get_comm, get_rank, get_size
->>>>>>> 14b4cc49
 from mala.targets.cube_parser import read_cube
 from mala.targets.target_base import TargetBase
 from mala.targets.calculation_helpers import *
@@ -732,16 +727,8 @@
             if len(ldos_data_shape) == 2:
                 dos_values = np.sum(ldos_data, axis=0) * \
                              (grid_spacing_bohr ** 3)
-        if self.parameters._configuration["mpi"] is False:
-            return dos_values
-        else:
-            comm = get_comm()
-            comm.Barrier()
-            dos_values_full = np.zeros_like(dos_values)
-            comm.Reduce([dos_values, MPI.DOUBLE],
-                        [dos_values_full, MPI.DOUBLE],
-                        op=MPI.SUM, root=0)
-            return dos_values_full
+
+        return dos_values
 
     def get_atomic_forces(self, ldos_data, dE_dd, used_data_handler,
                           snapshot_number=0):
