"""DOS calculation class."""
from .target_base import TargetBase
from .calculation_helpers import *
from scipy import integrate, interpolate
from scipy.optimize import toms748
from ase.units import Rydberg
import ase.io
from mala.common.parameters import printout


class DOS(TargetBase):
    """Postprocessing / parsing functions for the density of states (DOS).

    Parameters
    ----------
    params : mala.common.parameters.Parameters
        Parameters used to create this TargetBase object.
    """

    def __init__(self, params):
        super(DOS, self).__init__(params)
        self.target_length = self.parameters.ldos_gridsize

    @staticmethod
    def convert_units(array, in_units="1/eV"):
        """
        Convert the units of an array into the MALA units.

        MALA units for the DOS means 1/eV.

        Parameters
        ----------
        array : numpy.array
            Data for which the units should be converted.

        in_units : string
            Units of array. Currently supported are:

                 - 1/eV (no conversion, MALA unit)
                 - 1/Ry

        Returns
        -------
        converted_array : numpy.array
            Data in 1/eV.
        """
        if in_units == "1/eV":
            return array
        elif in_units == "1/Ry":
            return array * (1/Rydberg)
        else:
            printout(in_units)
            raise Exception("Unsupported unit for LDOS.")

    @staticmethod
    def backconvert_units(array, out_units):
        """
        Convert the units of an array from MALA units into desired units.

        MALA units for the DOS means 1/eV.

        Parameters
        ----------
        array : numpy.array
            Data in 1/eV.

        out_units : string
            Desired units of output array.

        Returns
        -------
        converted_array : numpy.array
            Data in out_units.
        """
        if out_units == "1/eV":
            return array
        elif out_units == "1/Ry":
            return array * Rydberg
        else:
            printout(out_units)
            raise Exception("Unsupported unit for LDOS.")

    def read_from_qe_dos_txt(self, file_name, directory):
        """
        Read the DOS from a Quantum Espresso generated file.

        These files do not have a specified file ending, so I will call them
        qe.dos.txt here. QE saves the DOS in 1/eV.

        Parameters
        ----------
        file_name : string
            Name of the file containing the DOS.

        directory : string
            Directory containing the file file_name.

        Returns
        -------
        dos_data:
            DOS data in 1/eV.
        """
        # Create the desired/specified energy grid. We will use this to
        # check whether we have a correct file.

        energy_grid = self.get_energy_grid()
        return_dos_values = []

        # Open the file, then iterate through its contents.
        with open(directory+file_name, 'r') as infile:
            lines = infile.readlines()
            i = 0

            for dos_line in lines:
                # The first column contains the energy value.
                if "#" not in dos_line and i < self.parameters.ldos_gridsize:
                    e_val = float(dos_line.split()[0])
                    dosval = float(dos_line.split()[1])
                    if np.abs(e_val-energy_grid[i]) < self.parameters.\
                            ldos_gridspacing_ev*0.98:
                        return_dos_values.append(dosval)
                        i += 1

        return np.array(return_dos_values)

<<<<<<< HEAD
    def get_energy_grid(self):
=======
    def read_from_qe_out(self, path_to_file=None, smearing_factor=2):
        """
        Calculate the DOS from a Quantum Espresso DFT output file.

        The DOS will be read calculated via the eigenvalues and the equation

        D(E) = sum_i sum_k w_k delta(E-epsilon_{ik})

        Parameters
        ----------
        path_to_file : string
            Path to the QE out file. If None, the QE output that was loaded
            via read_additional_calculation_data will be used.

        smearing_factor : int
            Smearing factor relative to the energy grid spacing. Default is 2.

        Returns
        -------
        dos_data:
            DOS data in 1/eV.
        """
        # dos_per_band = delta_f(e_grid,dft.eigs)
        if path_to_file is None:
            atoms_object = self.atoms
        else:
            atoms_object = ase.io.read(path_to_file, format="espresso-out")
        kweights = atoms_object.get_calculator().get_k_point_weights()
        if kweights is None:
            raise Exception("QE output file does not contain band information."
                            "Rerun calculation with verbosity set to 'high'.")

        # Get the gaussians for all energy values and calculate the DOS per
        # band.
        dos_per_band = gaussians(self.get_energy_grid(),
                                 atoms_object.get_calculator().
                                 band_structure().energies[0, :, :],
                                 smearing_factor*self.parameters.
                                 ldos_gridspacing_ev)
        dos_per_band = kweights[:, np.newaxis, np.newaxis]*dos_per_band

        # QE gives the band energies in eV, so no conversion necessary here.
        dos_data = np.sum(dos_per_band, axis=(0, 1))
        return dos_data

    def get_energy_grid(self, shift_energy_grid=False):
>>>>>>> 4b4bee53
        """
        Get energy grid.

        Returns
        -------
        e_grid : numpy.array
            Energy grid on which the DOS is defined.
        """
        emin = self.parameters.ldos_gridoffset_ev

        emax = self.parameters.ldos_gridoffset_ev + \
            self.parameters.ldos_gridsize * \
            self.parameters.ldos_gridspacing_ev
        grid_size = self.parameters.ldos_gridsize
        linspace_array = (np.linspace(emin, emax, grid_size, endpoint=False))
        return linspace_array

    def get_band_energy(self, dos_data, fermi_energy_eV=None,
                        temperature_K=None, integration_method="analytical"):
        """
        Calculate the band energy from given DOS data.

        Parameters
        ----------
        dos_data : numpy.array
            DOS data with dimension [energygrid].

        fermi_energy_eV : float
            Fermi energy level in eV.

        temperature_K : float
            Temperature in K.

        integration_method : string
            Integration method to be used. Currently supported:

                - "trapz" for trapezoid method
                - "simps" for Simpson method.
                - "analytical" for analytical integration. Recommended.

        Returns
        -------
        band_energy : float
            Band energy in eV.
        """
        # Parse the parameters.
        if fermi_energy_eV is None:
            fermi_energy_eV = self.fermi_energy_eV
        if temperature_K is None:
            temperature_K = self.temperature_K

        energy_grid = self.get_energy_grid()
        return self.__band_energy_from_dos(dos_data, energy_grid,
                                           fermi_energy_eV, temperature_K,
                                           integration_method)

    def get_number_of_electrons(self, dos_data, fermi_energy_eV=None,
                                temperature_K=None,
                                integration_method="analytical"):
        """
        Calculate the number of electrons from given DOS data.

        Parameters
        ----------
        dos_data : numpy.array
            DOS data with dimension [energygrid].

        fermi_energy_eV : float
            Fermi energy level in eV.

        temperature_K : float
            Temperature in K.

        integration_method : string
            Integration method to be used. Currently supported:

                - "trapz" for trapezoid method
                - "simps" for Simpson method.
                - "analytical" for analytical integration. Recommended.

        Returns
        -------
        number_of_electrons : float
            Number of electrons.
        """
        # Parse the parameters.
        if fermi_energy_eV is None:
            fermi_energy_eV = self.fermi_energy_eV
        if temperature_K is None:
            temperature_K = self.temperature_K
        energy_grid = self.get_energy_grid()
        return self.__number_of_electrons_from_dos(dos_data, energy_grid,
                                                   fermi_energy_eV,
                                                   temperature_K,
                                                   integration_method)

    def get_entropy_contribution(self, dos_data, fermi_energy_eV=None,
                                 temperature_K=None,
                                 integration_method="analytical"):
        """
        Calculate the entropy contribution to the total energy.

        Parameters
        ----------
        dos_data : numpy.array
            DOS data with dimension [energygrid].

        fermi_energy_eV : float
            Fermi energy level in eV.

        temperature_K : float
            Temperature in K.

        integration_method : string
            Integration method to be used. Currently supported:

                - "trapz" for trapezoid method
                - "simps" for Simpson method.
                - "analytical" for analytical integration. Recommended.

        Returns
        -------
        entropy_contribution : float
            S/beta in eV.
        """
        if fermi_energy_eV is None:
            fermi_energy_eV = self.fermi_energy_eV
        if temperature_K is None:
            temperature_K = self.temperature_K

        energy_grid = self.get_energy_grid()
        return self.\
            __entropy_contribution_from_dos(dos_data, energy_grid,
                                            fermi_energy_eV, temperature_K,
                                            integration_method)

    def get_self_consistent_fermi_energy_ev(self, dos_data,
                                            temperature_K=None,
                                            integration_method="analytical"):
        """
        Calculate the self-consistent Fermi energy.

        "Self-consistent" does not mean self-consistent in the DFT sense,
        but rather the Fermi energy, for which DOS integration reproduces
        the exact number of electrons. The term "self-consistent" stems
        from how this quantity is calculated.

        Parameters
        ----------
        dos_data : numpy.array
            DOS data with dimension [energygrid].

        temperature_K : float
            Temperature in K.

        integration_method : string
            Integration method to be used. Currently supported:

                - "trapz" for trapezoid method
                - "simps" for Simpson method.
                - "analytical" for analytical integration. Recommended.

        Returns
        -------
        fermi_energy_self_consistent : float
            E_F in eV.
        """
        # Parse the parameters.
        if temperature_K is None:
            temperature_K = self.temperature_K
        energy_grid = self.get_energy_grid()
        fermi_energy_sc = toms748(lambda fermi_sc:
                                  (self.
                                   __number_of_electrons_from_dos
                                   (dos_data, energy_grid,
                                    fermi_sc, temperature_K,
                                    integration_method)
                                   - self.number_of_electrons),
                                  a=energy_grid[0],
                                  b=energy_grid[-1])
        return fermi_energy_sc

    def get_density_of_states(self, dos_data):
        """Get the density of states."""
        return dos_data

    @classmethod
    def from_ldos(cls, ldos_object):
        """
        Create a DOS object from an LDOS object.

        Parameters
        ----------
        ldos_object : mala.targets.ldos.LDOS
            LDOS object used as input.

        Returns
        -------
        dos_object : DOS
            DOS object created from LDOS object.


        """
        return_dos_object = DOS(ldos_object.parameters)
        return_dos_object.fermi_energy_eV = ldos_object.fermi_energy_eV
        return_dos_object.temperature_K = ldos_object.temperature_K
        return_dos_object.grid_spacing_Bohr = ldos_object.grid_spacing_Bohr
        return_dos_object.number_of_electrons = ldos_object.number_of_electrons
        return_dos_object.band_energy_dft_calculation = \
            ldos_object.band_energy_dft_calculation
        return_dos_object.atoms = ldos_object.atoms
        return_dos_object.qe_input_data = ldos_object.qe_input_data
        return_dos_object.qe_pseudopotentials = ldos_object.qe_pseudopotentials
        return_dos_object.total_energy_dft_calculation = \
            ldos_object.total_energy_dft_calculation
        return_dos_object.kpoints = ldos_object.kpoints
        return_dos_object.number_of_electrons_from_eigenvals = \
            ldos_object.number_of_electrons_from_eigenvals

        return return_dos_object

    @staticmethod
    def __number_of_electrons_from_dos(dos_data, energy_grid, fermi_energy_eV,
                                       temperature_K, integration_method):
        """Calculate the number of electrons from DOS data."""
        # Calculate the energy levels and the Fermi function.

        fermi_vals = fermi_function(energy_grid, fermi_energy_eV,
                                    temperature_K)
        # Calculate the number of electrons.
        if integration_method == "trapz":
            number_of_electrons = integrate.trapz(dos_data * fermi_vals,
                                                  energy_grid, axis=-1)
        elif integration_method == "simps":
            number_of_electrons = integrate.simps(dos_data * fermi_vals,
                                                  energy_grid, axis=-1)
        elif integration_method == "quad":
            dos_pointer = interpolate.interp1d(energy_grid, dos_data)
            number_of_electrons, abserr = integrate.quad(
                lambda e: dos_pointer(e) * fermi_function(e, fermi_energy_eV,
                                                          temperature_K),
                energy_grid[0], energy_grid[-1], limit=500,
                points=fermi_energy_eV)
        elif integration_method == "analytical":
            number_of_electrons = analytical_integration(dos_data, "F0", "F1",
                                                         fermi_energy_eV,
                                                         energy_grid,
                                                         temperature_K)
        else:
            raise Exception("Unknown integration method.")

        return number_of_electrons

    @staticmethod
    def __band_energy_from_dos(dos_data, energy_grid,
                               fermi_energy_eV,
                               temperature_K, integration_method):
        """Calculate the band energy from DOS data."""
        # Calculate the energy levels and the Fermi function.
        fermi_vals = fermi_function(energy_grid, fermi_energy_eV,
                                    temperature_K)

        # Calculate the band energy.
        if integration_method == "trapz":
            band_energy = integrate.trapz(dos_data * (energy_grid *
                                                      fermi_vals),
                                          energy_grid, axis=-1)
        elif integration_method == "simps":
            band_energy = integrate.simps(dos_data * (energy_grid *
                                                      fermi_vals),
                                          energy_grid, axis=-1)
        elif integration_method == "quad":
            dos_pointer = interpolate.interp1d(energy_grid, dos_data)
            band_energy, abserr = integrate.quad(
                lambda e: dos_pointer(e) * e * fermi_function(e,
                                                              fermi_energy_eV,
                                                              temperature_K),
                energy_grid[0], energy_grid[-1], limit=500,
                points=fermi_energy_eV)
        elif integration_method == "analytical":
            number_of_electrons = analytical_integration(dos_data, "F0", "F1",
                                                         fermi_energy_eV,
                                                         energy_grid,
                                                         temperature_K)
            band_energy_minus_uN = analytical_integration(dos_data, "F1", "F2",
                                                          fermi_energy_eV,
                                                          energy_grid,
                                                          temperature_K)
            band_energy = band_energy_minus_uN+fermi_energy_eV *\
                number_of_electrons
        else:
            raise Exception("Unknown integration method.")

        return band_energy

    @staticmethod
    def __entropy_contribution_from_dos(dos_data, energy_grid, fermi_energy_eV,
                                        temperature_K, integration_method):
        r"""
        Calculate the entropy contribution to the total energy from DOS data.

        More specifically, this gives -\beta^-1*S_S
        """
        # Calculate the entropy contribution to the energy.
        if integration_method == "trapz":
            multiplicator = entropy_multiplicator(energy_grid,
                                                  fermi_energy_eV,
                                                  temperature_K)
            entropy_contribution = integrate.trapz(dos_data * multiplicator,
                                                   energy_grid, axis=-1)
            entropy_contribution /= get_beta(temperature_K)
        elif integration_method == "simps":
            multiplicator = entropy_multiplicator(energy_grid, fermi_energy_eV,
                                                  temperature_K)
            entropy_contribution = integrate.simps(dos_data * multiplicator,
                                                   energy_grid, axis=-1)
            entropy_contribution /= get_beta(temperature_K)
        elif integration_method == "quad":
            dos_pointer = interpolate.interp1d(energy_grid, dos_data)
            entropy_contribution, abserr = integrate.quad(
                lambda e: dos_pointer(e) *
                entropy_multiplicator(e, fermi_energy_eV, temperature_K),
                energy_grid[0], energy_grid[-1], limit=500,
                points=fermi_energy_eV)
            entropy_contribution /= get_beta(temperature_K)
        elif integration_method == "analytical":
            entropy_contribution = analytical_integration(dos_data, "S0", "S1",
                                                          fermi_energy_eV,
                                                          energy_grid,
                                                          temperature_K)
        else:
            raise Exception("Unknown integration method.")

        return entropy_contribution<|MERGE_RESOLUTION|>--- conflicted
+++ resolved
@@ -123,9 +123,6 @@
 
         return np.array(return_dos_values)
 
-<<<<<<< HEAD
-    def get_energy_grid(self):
-=======
     def read_from_qe_out(self, path_to_file=None, smearing_factor=2):
         """
         Calculate the DOS from a Quantum Espresso DFT output file.
@@ -171,8 +168,7 @@
         dos_data = np.sum(dos_per_band, axis=(0, 1))
         return dos_data
 
-    def get_energy_grid(self, shift_energy_grid=False):
->>>>>>> 4b4bee53
+    def get_energy_grid(self):
         """
         Get energy grid.
 
