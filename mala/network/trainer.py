"""Trainer class for training a network."""

import os
import time
from datetime import datetime
from packaging import version

import numpy as np
import torch
import torch.distributed as dist
from torch.nn.parallel import DistributedDataParallel as DDP
from torch import optim
from torch.utils.data import DataLoader
from torch.utils.tensorboard import SummaryWriter

from mala.common.parameters import printout
from mala.datahandling.fast_tensor_dataset import FastTensorDataset
from mala.network.runner import Runner
from mala.datahandling.lazy_load_dataset_single import LazyLoadDatasetSingle
from mala.datahandling.multi_lazy_load_data_loader import (
    MultiLazyLoadDataLoader,
)


class Trainer(Runner):
    """A class for training a neural network.

    Parameters
    ----------
    params : mala.common.parametes.Parameters
        Parameters used to create this Trainer object.

    network : mala.network.network.Network
        Network which is being trained.

    data : mala.datahandling.data_handler.DataHandler
        DataHandler holding the training data.

    use_pkl_checkpoints : bool
        If true, .pkl checkpoints will be created.
    """

    def __init__(self, params, network, data, optimizer_dict=None):
        # copy the parameters into the class.
        super(Trainer, self).__init__(params, network, data)

        if self.parameters_full.use_ddp:
                print("wrapping model in ddp..")
                # JOSHR: using streams here to maintain compatibility with 
                # graph capture
                s = torch.cuda.Stream()
                with torch.cuda.stream(s):
                    self.network = DDP(self.network)
                torch.cuda.current_stream().wait_stream(s)

        self.final_test_loss = float("inf")
        self.initial_test_loss = float("inf")
        self.final_validation_loss = float("inf")
        self.initial_validation_loss = float("inf")
        self.optimizer = None
        self.scheduler = None
        self.patience_counter = 0
        self.last_epoch = 0
        self.last_loss = None
        self.training_data_loaders = []
        self.validation_data_loaders = []
        self.test_data_loaders = []

        # Samplers for the ddp case.
        self.train_sampler = None
        self.test_sampler = None
        self.validation_sampler = None

        self.__prepare_to_train(optimizer_dict)

        self.tensor_board = None
        self.full_visualization_path = None
        if self.parameters.visualisation:
            if not os.path.exists(self.parameters.visualisation_dir):
                os.makedirs(self.parameters.visualisation_dir)
            if self.parameters.visualisation_dir_append_date:
                date_time = datetime.now().strftime("%Y-%m-%d-%H-%M-%S")
                self.full_visualization_path = os.path.join(
                    self.parameters.visualisation_dir, date_time
                )
                os.makedirs(self.full_visualization_path)
            else:
                self.full_visualization_path = (
                    self.parameters.visualisation_dir
                )

            # Set the path to log files
            self.tensor_board = SummaryWriter(self.full_visualization_path)
            printout(
                "Writing visualization output to",
                self.full_visualization_path,
                min_verbosity=1,
            )

        self.gradscaler = None
        if self.parameters.use_mixed_precision:
            printout("Using mixed precision via AMP.", min_verbosity=1)
            self.gradscaler = torch.cuda.amp.GradScaler()

        self.train_graph = None
        self.validation_graph = None

    @classmethod
    def run_exists(cls, run_name, params_format="json", zip_run=True):
        """
        Check if a hyperparameter optimization checkpoint exists.

        Returns True if it does.

        Parameters
        ----------
        run_name : string
            Name of the checkpoint.

        params_format : bool
            Save format of the parameters.

        Returns
        -------
        checkpoint_exists : bool
            True if the checkpoint exists, False otherwise.

        """
        if zip_run is True:
            return os.path.isfile(run_name + ".zip")
        else:
            network_name = run_name + ".network.pth"
            iscaler_name = run_name + ".iscaler.pkl"
            oscaler_name = run_name + ".oscaler.pkl"
            param_name = run_name + ".params." + params_format
            optimizer_name = run_name + ".optimizer.pth"
            return all(
                map(
                    os.path.isfile,
                    [
                        iscaler_name,
                        oscaler_name,
                        param_name,
                        network_name,
                        optimizer_name,
                    ],
                )
            )

    @classmethod
    def load_run(
        cls,
        run_name,
        path="./",
        zip_run=True,
        params_format="json",
        load_runner=True,
        prepare_data=True,
    ):
        """
        Load a run.

        Parameters
        ----------
        run_name : str
            Name under which the run is saved.

        path : str
            Path where the run is saved.

        zip_run : bool
            If True, MALA will attempt to load from a .zip file. If False,
            then separate files will be attempted to be loaded.

        params_format : str
            Can be "json" or "pkl", depending on what was saved by the model.
            Default is "json".

        load_runner : bool
            If True, a Runner object will be created/loaded for further use.

        prepare_data : bool
            If True, the data will be loaded into memory. This is needed when
            continuing a model training.

        Return
        ------
        loaded_params : mala.common.parameters.Parameters
            The Parameters saved to file.

        loaded_network : mala.network.network.Network
            The network saved to file.

        new_datahandler : mala.datahandling.data_handler.DataHandler
            The data handler reconstructed from file.

        new_trainer : Trainer
            (Optional) The runner reconstructed from file. For Tester and
            Predictor class, this is just a newly instantiated object.
        """
        return super(Trainer, cls).load_run(
            run_name,
            path=path,
            zip_run=zip_run,
            params_format=params_format,
            load_runner=load_runner,
            prepare_data=prepare_data,
        )

    @classmethod
    def _load_from_run(cls, params, network, data, file=None):
        """
        Load a trainer from a file.

        Parameters
        ----------
        params : mala.common.parameters.Parameters
            Parameters object with which the trainer should be created.
            Has to be compatible with network and data.

        file : string
            Path to the file from which the trainer should be loaded.

        network : mala.network.network.Network
            Network which is being trained.

        data : mala.datahandling.data_handler.DataHandler
            DataHandler holding the training data.


        Returns
        -------
        loaded_trainer : Network
            The trainer that was loaded from the file.
        """
        # First, load the checkpoint.
        checkpoint = torch.load(file)

        # Now, create the Trainer class with it.
        loaded_trainer = Trainer(
            params, network, data, optimizer_dict=checkpoint
        )
        return loaded_trainer

    def train_network(self):
        """Train a network using data given by a DataHandler."""
        ############################
        # CALCULATE INITIAL METRICS
        ############################

        tloss = float("inf")
        vloss = self.__validate_network(
            self.network,
            "validation",
            self.parameters.after_before_training_metric,
        )

        if self.data.test_data_sets:
            tloss = self.__validate_network(
                self.network,
                "test",
                self.parameters.after_before_training_metric,
            )

        # Collect and average all the losses from all the devices
<<<<<<< HEAD
        if self.parameters_full.use_ddp:
            vloss = self.__average_validation(vloss, 'average_loss',
                                              self.parameters._configuration["device"])
            self.initial_validation_loss = vloss
            if self.data.test_data_sets is not None:
                tloss = self.__average_validation(tloss, 'average_loss',
                                                  self.parameters._configuration["device"])
=======
        if self.parameters_full.use_horovod:
            vloss = self.__average_validation(vloss, "average_loss")
            self.initial_validation_loss = vloss
            if self.data.test_data_set is not None:
                tloss = self.__average_validation(tloss, "average_loss")
>>>>>>> 5cfd0c85
                self.initial_test_loss = tloss

        printout(
            "Initial Guess - validation data loss: ", vloss, min_verbosity=1
        )
        if self.data.test_data_sets:
            printout(
                "Initial Guess - test data loss: ", tloss, min_verbosity=1
            )

        # Save losses for later use.
        self.initial_validation_loss = vloss
        self.initial_test_loss = tloss

        # Initialize all the counters.
        checkpoint_counter = 0

        # If we restarted from a checkpoint, we have to differently initialize
        # the loss.
        if self.last_loss is None:
            vloss_old = vloss
        else:
            vloss_old = self.last_loss

        ############################
        # PERFORM TRAINING
        ############################

        for epoch in range(self.last_epoch, self.parameters.max_number_epochs):
            start_time = time.time()

            # Prepare model for training.
            self.network.train()

            # Process each mini batch and save the training loss.
            training_loss_sum = torch.zeros(
                1, device=self.parameters._configuration["device"]
            )

            # train sampler
            if self.train_sampler:
                self.train_sampler.set_epoch(epoch)

            # shuffle dataset if necessary
            if isinstance(self.data.training_data_sets[0], FastTensorDataset):
                self.data.training_data_sets[0].shuffle()

            if self.parameters._configuration["gpu"]:
                torch.cuda.synchronize(
                    self.parameters._configuration["device"]
                )
                tsample = time.time()
                t0 = time.time()
                batchid = 0
                for loader in self.training_data_loaders:
                    for inputs, outputs in loader:

                        if self.parameters.profiler_range is not None:
                            if batchid == self.parameters.profiler_range[0]:
                                torch.cuda.profiler.start()
                            if batchid == self.parameters.profiler_range[1]:
                                torch.cuda.profiler.stop()

                        torch.cuda.nvtx.range_push(f"step {batchid}")

                        torch.cuda.nvtx.range_push("data copy in")
                        inputs = inputs.to(
                            self.parameters._configuration["device"],
                            non_blocking=True,
                        )
                        outputs = outputs.to(
                            self.parameters._configuration["device"],
                            non_blocking=True,
                        )
                        # data copy in
                        torch.cuda.nvtx.range_pop()

                        loss = self.__process_mini_batch(
                            self.network, inputs, outputs
                        )
                        # step
                        torch.cuda.nvtx.range_pop()
                        training_loss_sum += loss

                        if (
                            batchid != 0
                            and (batchid + 1)
                            % self.parameters.training_report_frequency
                            == 0
                        ):
                            torch.cuda.synchronize(
                                self.parameters._configuration["device"]
                            )
                            sample_time = time.time() - tsample
                            avg_sample_time = (
                                sample_time
                                / self.parameters.training_report_frequency
                            )
                            avg_sample_tput = (
                                self.parameters.training_report_frequency
                                * inputs.shape[0]
                                / sample_time
                            )
                            printout(
                                f"batch {batchid + 1}, "  # /{total_samples}, "
                                f"train avg time: {avg_sample_time} "
                                f"train avg throughput: {avg_sample_tput}",
                                min_verbosity=2,
                            )
                            tsample = time.time()
                        batchid += 1
                torch.cuda.synchronize(
                    self.parameters._configuration["device"]
                )
                t1 = time.time()
                printout(f"training time: {t1 - t0}", min_verbosity=2)

                training_loss = training_loss_sum.item() / batchid

                # Calculate the validation loss. and output it.
                torch.cuda.synchronize(
                    self.parameters._configuration["device"]
                )
            else:
                batchid = 0
                for loader in self.training_data_loaders:
                    for inputs, outputs in loader:
                        inputs = inputs.to(
                            self.parameters._configuration["device"]
                        )
                        outputs = outputs.to(
                            self.parameters._configuration["device"]
                        )
                        training_loss_sum += self.__process_mini_batch(
                            self.network, inputs, outputs
                        )
                        batchid += 1
                training_loss = training_loss_sum.item() / batchid

            vloss = self.__validate_network(
                self.network,
                "validation",
                self.parameters.during_training_metric,
            )

<<<<<<< HEAD
            if self.parameters_full.use_ddp:
                vloss = self.__average_validation(vloss, 'average_loss',
                                                  self.parameters._configuration["device"])
=======
            if self.parameters_full.use_horovod:
                vloss = self.__average_validation(vloss, "average_loss")
>>>>>>> 5cfd0c85
            if self.parameters_full.verbosity > 1:
                printout(
                    "Epoch {0}: validation data loss: {1}, "
                    "training data loss: {2}".format(
                        epoch, vloss, training_loss
                    ),
                    min_verbosity=2,
                )
            else:
                printout(
                    "Epoch {0}: validation data loss: {1}".format(
                        epoch, vloss
                    ),
                    min_verbosity=1,
                )

            # summary_writer tensor board
            if self.parameters.visualisation:
                self.tensor_board.add_scalars(
                    "Loss",
                    {"validation": vloss, "training": training_loss},
                    epoch,
                )
                self.tensor_board.add_scalar(
                    "Learning rate", self.parameters.learning_rate, epoch
                )
                if self.parameters.visualisation == 2:
                    for name, param in self.network.named_parameters():
                        self.tensor_board.add_histogram(name, param, epoch)
                        self.tensor_board.add_histogram(
                            f"{name}.grad", param.grad, epoch
                        )

                # method to make sure that all pending events have been written
                # to disk
                self.tensor_board.close()

            if self.parameters._configuration["gpu"]:
                torch.cuda.synchronize(
                    self.parameters._configuration["device"]
                )

            # Mix the DataSets up (this function only does something
            # in the lazy loading case).
            if self.parameters.use_shuffling_for_samplers:
                self.data.mix_datasets()
            if self.parameters._configuration["gpu"]:
                torch.cuda.synchronize(
                    self.parameters._configuration["device"]
                )

            # If a scheduler is used, update it.
            if self.scheduler is not None:
                if (
                    self.parameters.learning_rate_scheduler
                    == "ReduceLROnPlateau"
                ):
                    self.scheduler.step(vloss)

            # If early stopping is used, check if we need to do something.
            if self.parameters.early_stopping_epochs > 0:
                if vloss < vloss_old * (
                    1.0 - self.parameters.early_stopping_threshold
                ):
                    self.patience_counter = 0
                    vloss_old = vloss
                else:
                    self.patience_counter += 1
                    printout(
                        "Validation accuracy has not improved enough.",
                        min_verbosity=1,
                    )
                    if (
                        self.patience_counter
                        >= self.parameters.early_stopping_epochs
                    ):
                        printout(
                            "Stopping the training, validation "
                            "accuracy has not improved for",
                            self.patience_counter,
                            "epochs.",
                            min_verbosity=1,
                        )
                        self.last_epoch = epoch
                        break

            # If checkpointing is enabled, we need to checkpoint.
            if self.parameters.checkpoints_each_epoch != 0:
                checkpoint_counter += 1
                if (
                    checkpoint_counter
                    >= self.parameters.checkpoints_each_epoch
                ):
                    printout("Checkpointing training.", min_verbosity=0)
                    self.last_epoch = epoch
                    self.last_loss = vloss_old
                    self.__create_training_checkpoint()
                    checkpoint_counter = 0

            printout(
                "Time for epoch[s]:",
                time.time() - start_time,
                min_verbosity=2,
            )

        ############################
        # CALCULATE FINAL METRICS
        ############################

<<<<<<< HEAD
        if self.parameters.after_before_training_metric != \
                self.parameters.during_training_metric:
            vloss = self.__validate_network(self.network,
                                            "validation",
                                            self.parameters.
                                            after_before_training_metric)
            if self.parameters_full.use_ddp:
                vloss = self.__average_validation(vloss, 'average_loss',
                                                  self.parameters._configuration["device"])
=======
        if (
            self.parameters.after_before_training_metric
            != self.parameters.during_training_metric
        ):
            vloss = self.__validate_network(
                self.network,
                "validation",
                self.parameters.after_before_training_metric,
            )
            if self.parameters_full.use_horovod:
                vloss = self.__average_validation(vloss, "average_loss")
>>>>>>> 5cfd0c85

        # Calculate final loss.
        self.final_validation_loss = vloss
        printout("Final validation data loss: ", vloss, min_verbosity=0)

        tloss = float("inf")
        if len(self.data.test_data_sets) > 0:
<<<<<<< HEAD
            tloss = self.__validate_network(self.network,
                                            "test",
                                            self.parameters.
                                            after_before_training_metric)
            if self.parameters_full.use_ddp:
                tloss = self.__average_validation(tloss, 'average_loss',
                                                  self.parameters._configuration["device"])
=======
            tloss = self.__validate_network(
                self.network,
                "test",
                self.parameters.after_before_training_metric,
            )
            if self.parameters_full.use_horovod:
                tloss = self.__average_validation(tloss, "average_loss")
>>>>>>> 5cfd0c85
            printout("Final test data loss: ", tloss, min_verbosity=0)
        self.final_test_loss = tloss

        # Clean-up for pre-fetching lazy loading.
        if self.data.parameters.use_lazy_loading_prefetch:
            self.training_data_loaders.cleanup()
            self.validation_data_loaders.cleanup()
            if len(self.data.test_data_sets) > 0:
                self.test_data_loaders.cleanup()

    def __prepare_to_train(self, optimizer_dict):
        """Prepare everything for training."""
        # Configure keyword arguments for DataSampler.
        kwargs = {
            "num_workers": self.parameters.num_workers,
            "pin_memory": False,
        }
        if self.parameters_full.use_gpu:
            kwargs["pin_memory"] = True

        # Read last epoch
        if optimizer_dict is not None:
            self.last_epoch = optimizer_dict["epoch"] + 1

<<<<<<< HEAD
        # Scale the learning rate according to ddp.
        if self.parameters_full.use_ddp:
            if dist.get_world_size() > 1 and self.last_epoch == 0:
                printout("Rescaling learning rate because multiple workers are"
                         " used for training.", min_verbosity=1)
                self.parameters.learning_rate = self.parameters.learning_rate \
                    * dist.get_world_size()
=======
        # Scale the learning rate according to horovod.
        if self.parameters_full.use_horovod:
            if hvd.size() > 1 and self.last_epoch == 0:
                printout(
                    "Rescaling learning rate because multiple workers are"
                    " used for training.",
                    min_verbosity=1,
                )
                self.parameters.learning_rate = (
                    self.parameters.learning_rate * hvd.size()
                )
>>>>>>> 5cfd0c85

        # Choose an optimizer to use.
        if self.parameters.trainingtype == "SGD":
            self.optimizer = optim.SGD(
                self.network.parameters(),
                lr=self.parameters.learning_rate,
                weight_decay=self.parameters.weight_decay,
            )
        elif self.parameters.trainingtype == "Adam":
            self.optimizer = optim.Adam(
                self.network.parameters(),
                lr=self.parameters.learning_rate,
                weight_decay=self.parameters.weight_decay,
            )
        elif self.parameters.trainingtype == "FusedAdam":
            if version.parse(torch.__version__) >= version.parse("1.13.0"):
                self.optimizer = optim.Adam(
                    self.network.parameters(),
                    lr=self.parameters.learning_rate,
                    weight_decay=self.parameters.weight_decay,
                    fused=True,
                )
            else:
                raise Exception(
                    "Training method requires at least torch 1.13.0."
                )
        else:
            raise Exception("Unsupported training method.")

        # Load data from pytorch file.
        if optimizer_dict is not None:
            self.optimizer.load_state_dict(
                optimizer_dict["optimizer_state_dict"]
            )
            self.patience_counter = optimizer_dict["early_stopping_counter"]
            self.last_loss = optimizer_dict["early_stopping_last_loss"]

        if self.parameters_full.use_ddp:
            # scaling the batch size for multiGPU per node
            # self.batch_size= self.batch_size*hvd.local_size()

<<<<<<< HEAD
=======
            compression = (
                hvd.Compression.fp16
                if self.parameters_full.running.use_compression
                else hvd.Compression.none
            )

>>>>>>> 5cfd0c85
            # If lazy loading is used we do not shuffle the data points on
            # their own, but rather shuffle them
            # by shuffling the files themselves and then reading file by file
            # per epoch.
            # This shuffling is done in the dataset themselves.
            do_shuffle = self.parameters.use_shuffling_for_samplers
            if self.data.parameters.use_lazy_loading:
                do_shuffle = False

<<<<<<< HEAD
            if self.parameters_full.use_distributed_sampler_train:
                self.train_sampler = torch.utils.data.\
                    distributed.DistributedSampler(self.data.training_data_sets,
                                                   num_replicas=dist.get_world_size(),
                                                   rank=dist.get_rank(),
                                                   shuffle=do_shuffle)
            if self.parameters_full.use_distributed_sampler_val:
                self.validation_sampler = torch.utils.data.\
                    distributed.DistributedSampler(self.data.validation_data_sets,
                                                   num_replicas=dist.get_world_size(),
                                                   rank=dist.get_rank(),
                                                   shuffle=False)

            if self.parameters_full.use_distributed_sampler_test:
                if self.data.test_data_sets is not None:
                    self.test_sampler = torch.utils.data.\
                        distributed.DistributedSampler(self.data.test_data_sets,
                                                       num_replicas=dist.get_world_size(),
                                                       rank=dist.get_rank(),
                                                       shuffle=False)
=======
            self.train_sampler = (
                torch.utils.data.distributed.DistributedSampler(
                    self.data.training_data_sets[0],
                    num_replicas=hvd.size(),
                    rank=hvd.rank(),
                    shuffle=do_shuffle,
                )
            )

            self.validation_sampler = (
                torch.utils.data.distributed.DistributedSampler(
                    self.data.validation_data_sets[0],
                    num_replicas=hvd.size(),
                    rank=hvd.rank(),
                    shuffle=False,
                )
            )

            if self.data.test_data_sets:
                self.test_sampler = (
                    torch.utils.data.distributed.DistributedSampler(
                        self.data.test_data_sets[0],
                        num_replicas=hvd.size(),
                        rank=hvd.rank(),
                        shuffle=False,
                    )
                )

            # broadcaste parameters and optimizer state from root device to
            # other devices
            hvd.broadcast_parameters(self.network.state_dict(), root_rank=0)
            hvd.broadcast_optimizer_state(self.optimizer, root_rank=0)

            # Wraps the opimizer for multiGPU operation
            self.optimizer = hvd.DistributedOptimizer(
                self.optimizer,
                named_parameters=self.network.named_parameters(),
                compression=compression,
                op=hvd.Average,
            )
>>>>>>> 5cfd0c85

        # Instantiate the learning rate scheduler, if necessary.
        if self.parameters.learning_rate_scheduler == "ReduceLROnPlateau":
            self.scheduler = optim.lr_scheduler.ReduceLROnPlateau(
                self.optimizer,
                patience=self.parameters.learning_rate_patience,
                mode="min",
                factor=self.parameters.learning_rate_decay,
                verbose=True,
            )
        elif self.parameters.learning_rate_scheduler is None:
            pass
        else:
            raise Exception("Unsupported learning rate schedule.")
        if self.scheduler is not None and optimizer_dict is not None:
            self.scheduler.load_state_dict(
                optimizer_dict["lr_scheduler_state_dict"]
            )

        # If lazy loading is used we do not shuffle the data points on their
        # own, but rather shuffle them
        # by shuffling the files themselves and then reading file by file per
        # epoch.
        # This shuffling is done in the dataset themselves.
        do_shuffle = self.parameters.use_shuffling_for_samplers
<<<<<<< HEAD
        if self.data.parameters.use_lazy_loading or self.parameters_full.\
                use_ddp:
=======
        if (
            self.data.parameters.use_lazy_loading
            or self.parameters_full.use_horovod
        ):
>>>>>>> 5cfd0c85
            do_shuffle = False

        # Prepare data loaders.(look into mini-batch size)
        if isinstance(self.data.training_data_sets[0], FastTensorDataset):
            # Not shuffling in loader.
            # I manually shuffle the data set each epoch.
            self.training_data_loaders.append(
                DataLoader(
                    self.data.training_data_sets[0],
                    batch_size=None,
                    sampler=self.train_sampler,
                    **kwargs,
                    shuffle=False,
                )
            )
        else:
            if isinstance(
                self.data.training_data_sets[0], LazyLoadDatasetSingle
            ):
                self.training_data_loaders = MultiLazyLoadDataLoader(
                    self.data.training_data_sets, **kwargs
                )
            else:
                self.training_data_loaders.append(
                    DataLoader(
                        self.data.training_data_sets[0],
                        batch_size=self.parameters.mini_batch_size,
                        sampler=self.train_sampler,
                        **kwargs,
                        shuffle=do_shuffle,
                    )
                )

        if isinstance(self.data.validation_data_sets[0], FastTensorDataset):
            self.validation_data_loaders.append(
                DataLoader(
                    self.data.validation_data_sets[0],
                    batch_size=None,
                    sampler=self.validation_sampler,
                    **kwargs,
                )
            )
        else:
            if isinstance(
                self.data.validation_data_sets[0], LazyLoadDatasetSingle
            ):
                self.validation_data_loaders = MultiLazyLoadDataLoader(
                    self.data.validation_data_sets, **kwargs
                )
            else:
                self.validation_data_loaders.append(
                    DataLoader(
                        self.data.validation_data_sets[0],
                        batch_size=self.parameters.mini_batch_size * 1,
                        sampler=self.validation_sampler,
                        **kwargs,
                    )
                )

        if self.data.test_data_sets:
            if isinstance(self.data.test_data_sets[0], LazyLoadDatasetSingle):
                self.test_data_loaders = MultiLazyLoadDataLoader(
                    self.data.test_data_sets, **kwargs
                )
            else:
                self.test_data_loaders.append(
                    DataLoader(
                        self.data.test_data_sets[0],
                        batch_size=self.parameters.mini_batch_size * 1,
                        sampler=self.test_sampler,
                        **kwargs,
                    )
                )

    def __process_mini_batch(self, network, input_data, target_data):
        """Process a mini batch."""
        if self.parameters._configuration["gpu"]:
            if self.parameters.use_graphs and self.train_graph is None:
                printout("Capturing CUDA graph for training.", min_verbosity=2)
                s = torch.cuda.Stream(self.parameters._configuration["device"])
                s.wait_stream(
                    torch.cuda.current_stream(
                        self.parameters._configuration["device"]
                    )
                )
                # Warmup for graphs
                with torch.cuda.stream(s):
                    for _ in range(20):
                        self.network.zero_grad(set_to_none=True)

                        with torch.cuda.amp.autocast(
                            enabled=self.parameters.use_mixed_precision
                        ):
                            prediction = network(input_data)
<<<<<<< HEAD
                            if self.parameters_full.use_ddp:
                                # JOSHR: We have to use "module" here to access custom method of DDP wrapped model
                                loss = network.module.calculate_loss(prediction, target_data)
                            else:
                                loss = network.calculate_loss(prediction, target_data)
=======
                            loss = network.calculate_loss(
                                prediction, target_data
                            )
>>>>>>> 5cfd0c85

                        if self.gradscaler:
                            self.gradscaler.scale(loss).backward()
                        else:
                            loss.backward()
                torch.cuda.current_stream(
                    self.parameters._configuration["device"]
                ).wait_stream(s)

                # Create static entry point tensors to graph
                self.static_input_data = torch.empty_like(input_data)
                self.static_target_data = torch.empty_like(target_data)

                # Capture graph
                self.train_graph = torch.cuda.CUDAGraph()
                network.zero_grad(set_to_none=True)
                with torch.cuda.graph(self.train_graph):
                    with torch.cuda.amp.autocast(
                        enabled=self.parameters.use_mixed_precision
                    ):
                        self.static_prediction = network(
                            self.static_input_data
                        )

<<<<<<< HEAD
                        if self.parameters_full.use_ddp:
                            self.static_loss = network.module.calculate_loss(self.static_prediction, self.static_target_data)
                        else:
                            self.static_loss = network.calculate_loss(self.static_prediction, self.static_target_data)
=======
                        self.static_loss = network.calculate_loss(
                            self.static_prediction, self.static_target_data
                        )
>>>>>>> 5cfd0c85

                    if self.gradscaler:
                        self.gradscaler.scale(self.static_loss).backward()
                    else:
                        self.static_loss.backward()

            if self.train_graph:
                self.static_input_data.copy_(input_data)
                self.static_target_data.copy_(target_data)
                self.train_graph.replay()
            else:
                torch.cuda.nvtx.range_push("zero_grad")
                self.network.zero_grad(set_to_none=True)
                # zero_grad
                torch.cuda.nvtx.range_pop()

                with torch.cuda.amp.autocast(
                    enabled=self.parameters.use_mixed_precision
                ):
                    torch.cuda.nvtx.range_push("forward")
                    prediction = network(input_data)
                    # forward
                    torch.cuda.nvtx.range_pop()

                    torch.cuda.nvtx.range_push("loss")
                    if self.parameters_full.use_ddp:
                        loss = network.module.calculate_loss(prediction, target_data)
                    else:
                        loss = network.calculate_loss(prediction, target_data)
                    # loss
                    torch.cuda.nvtx.range_pop()

                if self.gradscaler:
                    self.gradscaler.scale(loss).backward()
                else:
                    loss.backward()

            torch.cuda.nvtx.range_push("optimizer")
            if self.gradscaler:
                self.gradscaler.step(self.optimizer)
                self.gradscaler.update()
            else:
                self.optimizer.step()
            torch.cuda.nvtx.range_pop()  # optimizer

            if self.train_graph:
                return self.static_loss
            else:
                return loss
        else:
            prediction = network(input_data)
            if self.parameters_full.use_ddp:
                loss = network.module.calculate_loss(prediction, target_data)
            else:
                loss = network.calculate_loss(prediction, target_data)
            loss.backward()
            self.optimizer.step()
            self.optimizer.zero_grad()
            return loss

    def __validate_network(self, network, data_set_type, validation_type):
        """Validate a network, using test or validation data."""
        if data_set_type == "test":
            data_loaders = self.test_data_loaders
            data_sets = self.data.test_data_sets
            number_of_snapshots = self.data.nr_test_snapshots
            offset_snapshots = (
                self.data.nr_validation_snapshots
                + self.data.nr_training_snapshots
            )

        elif data_set_type == "validation":
            data_loaders = self.validation_data_loaders
            data_sets = self.data.validation_data_sets
            number_of_snapshots = self.data.nr_validation_snapshots
            offset_snapshots = self.data.nr_training_snapshots

        else:
            raise Exception(
                "Please select test or validation when using this function."
            )
        network.eval()
        if validation_type == "ldos":
            validation_loss_sum = torch.zeros(
                1, device=self.parameters._configuration["device"]
            )
            with torch.no_grad():
                if self.parameters._configuration["gpu"]:
                    report_freq = self.parameters.training_report_frequency
                    torch.cuda.synchronize(
                        self.parameters._configuration["device"]
                    )
                    tsample = time.time()
                    batchid = 0
                    for loader in data_loaders:
                        for x, y in loader:
                            x = x.to(
                                self.parameters._configuration["device"],
                                non_blocking=True,
                            )
                            y = y.to(
                                self.parameters._configuration["device"],
                                non_blocking=True,
                            )

                            if (
                                self.parameters.use_graphs
                                and self.validation_graph is None
                            ):
                                printout(
                                    "Capturing CUDA graph for validation.",
                                    min_verbosity=2,
                                )
                                s = torch.cuda.Stream(
                                    self.parameters._configuration["device"]
                                )
                                s.wait_stream(
                                    torch.cuda.current_stream(
                                        self.parameters._configuration[
                                            "device"
                                        ]
                                    )
                                )
                                # Warmup for graphs
                                with torch.cuda.stream(s):
                                    for _ in range(20):
                                        with torch.cuda.amp.autocast(
                                            enabled=self.parameters.use_mixed_precision
                                        ):
                                            prediction = network(x)
<<<<<<< HEAD
                                            if self.parameters_full.use_ddp:
                                                loss = network.module.calculate_loss(prediction, y)
                                            else:
                                                loss = network.calculate_loss(prediction, y)
                                torch.cuda.current_stream().wait_stream(s)
=======
                                            loss = network.calculate_loss(
                                                prediction, y
                                            )
                                torch.cuda.current_stream(
                                    self.parameters._configuration["device"]
                                ).wait_stream(s)
>>>>>>> 5cfd0c85

                                # Create static entry point tensors to graph
                                self.static_input_validation = (
                                    torch.empty_like(x)
                                )
                                self.static_target_validation = (
                                    torch.empty_like(y)
                                )

                                # Capture graph
                                self.validation_graph = torch.cuda.CUDAGraph()
                                with torch.cuda.graph(self.validation_graph):
<<<<<<< HEAD
                                    with torch.cuda.amp.autocast(enabled=self.parameters.use_mixed_precision):
                                        self.static_prediction_validation = network(self.static_input_validation)
                                        if self.parameters_full.use_ddp:
                                            self.static_loss_validation = network.module.calculate_loss(self.static_prediction_validation, self.static_target_validation)
                                        else:
                                            self.static_loss_validation = network.calculate_loss(self.static_prediction_validation, self.static_target_validation)
=======
                                    with torch.cuda.amp.autocast(
                                        enabled=self.parameters.use_mixed_precision
                                    ):
                                        self.static_prediction_validation = (
                                            network(
                                                self.static_input_validation
                                            )
                                        )
                                        self.static_loss_validation = network.calculate_loss(
                                            self.static_prediction_validation,
                                            self.static_target_validation,
                                        )
>>>>>>> 5cfd0c85

                            if self.validation_graph:
                                self.static_input_validation.copy_(x)
                                self.static_target_validation.copy_(y)
                                self.validation_graph.replay()
                                validation_loss_sum += (
                                    self.static_loss_validation
                                )
                            else:
                                with torch.cuda.amp.autocast(
                                    enabled=self.parameters.use_mixed_precision
                                ):
                                    prediction = network(x)
<<<<<<< HEAD
                                    if self.parameters_full.use_ddp:
                                        loss = network.module.calculate_loss(prediction, y)
                                    else:
                                        loss = network.calculate_loss(prediction, y)
=======
                                    loss = network.calculate_loss(
                                        prediction, y
                                    )
>>>>>>> 5cfd0c85
                                    validation_loss_sum += loss
                            if (
                                batchid != 0
                                and (batchid + 1) % report_freq == 0
                            ):
                                torch.cuda.synchronize(
                                    self.parameters._configuration["device"]
                                )
                                sample_time = time.time() - tsample
                                avg_sample_time = sample_time / report_freq
                                avg_sample_tput = (
                                    report_freq * x.shape[0] / sample_time
                                )
                                printout(
                                    f"batch {batchid + 1}, "  # /{total_samples}, "
                                    f"validation avg time: {avg_sample_time} "
                                    f"validation avg throughput: {avg_sample_tput}",
                                    min_verbosity=2,
                                )
                                tsample = time.time()
                            batchid += 1
                    torch.cuda.synchronize(
                        self.parameters._configuration["device"]
                    )
                else:
                    batchid = 0
                    for loader in data_loaders:
                        for x, y in loader:
                            x = x.to(self.parameters._configuration["device"])
                            y = y.to(self.parameters._configuration["device"])
                            prediction = network(x)
<<<<<<< HEAD
                            if self.parameters_full.use_ddp:
                                validation_loss_sum += \
                                    network.module.calculate_loss(prediction, y).item()
                            else:
                                validation_loss_sum += \
                                    network.calculate_loss(prediction, y).item()
=======
                            validation_loss_sum += network.calculate_loss(
                                prediction, y
                            ).item()
>>>>>>> 5cfd0c85
                            batchid += 1

            validation_loss = validation_loss_sum.item() / batchid
            return validation_loss
        elif (
            validation_type == "band_energy"
            or validation_type == "total_energy"
        ):
            errors = []
            if isinstance(
                self.validation_data_loaders, MultiLazyLoadDataLoader
            ):
                loader_id = 0
                for loader in data_loaders:
                    grid_size = self.data.parameters.snapshot_directories_list[
                        loader_id + offset_snapshots
                    ].grid_size

                    actual_outputs = np.zeros(
                        (grid_size, self.data.output_dimension)
                    )
                    predicted_outputs = np.zeros(
                        (grid_size, self.data.output_dimension)
                    )
                    last_start = 0

                    for x, y in loader:

                        x = x.to(self.parameters._configuration["device"])
                        length = int(x.size()[0])
                        predicted_outputs[
                            last_start : last_start + length, :
                        ] = self.data.output_data_scaler.inverse_transform(
                            self.network(x).to("cpu"), as_numpy=True
                        )
                        actual_outputs[last_start : last_start + length, :] = (
                            self.data.output_data_scaler.inverse_transform(
                                y, as_numpy=True
                            )
                        )

                        last_start += length
                    errors.append(
                        self._calculate_energy_errors(
                            actual_outputs,
                            predicted_outputs,
                            validation_type,
                            loader_id + offset_snapshots,
                        )
                    )
                    loader_id += 1

            else:
                for snapshot_number in range(
                    offset_snapshots, number_of_snapshots + offset_snapshots
                ):
                    # Get optimal batch size and number of batches per snapshotss
                    grid_size = self.data.parameters.snapshot_directories_list[
                        snapshot_number
                    ].grid_size

                    optimal_batch_size = self._correct_batch_size_for_testing(
                        grid_size, self.parameters.mini_batch_size
                    )
                    number_of_batches_per_snapshot = int(
                        grid_size / optimal_batch_size
                    )

                    actual_outputs, predicted_outputs = (
                        self._forward_entire_snapshot(
                            snapshot_number,
                            data_sets[0],
                            data_set_type[0:2],
                            number_of_batches_per_snapshot,
                            optimal_batch_size,
                        )
                    )

                    errors.append(
                        self._calculate_energy_errors(
                            actual_outputs,
                            predicted_outputs,
                            validation_type,
                            snapshot_number,
                        )
                    )
            return np.mean(errors)
        else:
            raise Exception("Selected validation method not supported.")

    def _calculate_energy_errors(
        self, actual_outputs, predicted_outputs, energy_type, snapshot_number
    ):
        self.data.target_calculator.read_additional_calculation_data(
            self.data.get_snapshot_calculation_output(snapshot_number)
        )
        if energy_type == "band_energy":
            try:
                fe_actual = self.data.target_calculator.get_self_consistent_fermi_energy(
                    actual_outputs
                )
                be_actual = self.data.target_calculator.get_band_energy(
                    actual_outputs, fermi_energy=fe_actual
                )

                fe_predicted = self.data.target_calculator.get_self_consistent_fermi_energy(
                    predicted_outputs
                )
                be_predicted = self.data.target_calculator.get_band_energy(
                    predicted_outputs, fermi_energy=fe_predicted
                )
                return np.abs(be_predicted - be_actual) * (
                    1000 / len(self.data.target_calculator.atoms)
                )
            except ValueError:
                # If the training went badly, it might be that the above
                # code results in an error, due to the LDOS being so wrong
                # that the estimation of the self consistent Fermi energy
                # fails.
                return float("inf")
        elif energy_type == "total_energy":
            try:
                fe_actual = self.data.target_calculator.get_self_consistent_fermi_energy(
                    actual_outputs
                )
                be_actual = self.data.target_calculator.get_total_energy(
                    ldos_data=actual_outputs, fermi_energy=fe_actual
                )

                fe_predicted = self.data.target_calculator.get_self_consistent_fermi_energy(
                    predicted_outputs
                )
                be_predicted = self.data.target_calculator.get_total_energy(
                    ldos_data=predicted_outputs, fermi_energy=fe_predicted
                )
                return np.abs(be_predicted - be_actual) * (
                    1000 / len(self.data.target_calculator.atoms)
                )
            except ValueError:
                # If the training went badly, it might be that the above
                # code results in an error, due to the LDOS being so wrong
                # that the estimation of the self consistent Fermi energy
                # fails.
                return float("inf")

        else:
            raise Exception("Invalid energy type requested.")

    def __create_training_checkpoint(self):
        """
        Create a checkpoint during training.

        Follows https://pytorch.org/tutorials/recipes/recipes/saving_and_
        loading_a_general_checkpoint.html to some degree.
        """
        optimizer_name = self.parameters.checkpoint_name + ".optimizer.pth"

        # Next, we save all the other objects.

        if self.parameters_full.use_ddp:
            if dist.get_rank() != 0:
                return
        if self.scheduler is None:
            save_dict = {
                "epoch": self.last_epoch,
                "optimizer_state_dict": self.optimizer.state_dict(),
                "early_stopping_counter": self.patience_counter,
                "early_stopping_last_loss": self.last_loss,
            }
        else:
            save_dict = {
                "epoch": self.last_epoch,
                "optimizer_state_dict": self.optimizer.state_dict(),
                "lr_scheduler_state_dict": self.scheduler.state_dict(),
                "early_stopping_counter": self.patience_counter,
                "early_stopping_last_loss": self.last_loss,
            }
        torch.save(
            save_dict, optimizer_name, _use_new_zipfile_serialization=False
        )

        self.save_run(self.parameters.checkpoint_name, save_runner=True)

    @staticmethod
    def __average_validation(val, name, device="cpu"):
        """Average validation over multiple parallel processes."""
        tensor = torch.tensor(val, device=device)
        dist.all_reduce(tensor)
        avg_loss = tensor / dist.get_world_size()
        return avg_loss.item()<|MERGE_RESOLUTION|>--- conflicted
+++ resolved
@@ -46,7 +46,7 @@
 
         if self.parameters_full.use_ddp:
                 print("wrapping model in ddp..")
-                # JOSHR: using streams here to maintain compatibility with 
+                # JOSHR: using streams here to maintain compatibility with
                 # graph capture
                 s = torch.cuda.Stream()
                 with torch.cuda.stream(s):
@@ -263,7 +263,6 @@
             )
 
         # Collect and average all the losses from all the devices
-<<<<<<< HEAD
         if self.parameters_full.use_ddp:
             vloss = self.__average_validation(vloss, 'average_loss',
                                               self.parameters._configuration["device"])
@@ -271,13 +270,6 @@
             if self.data.test_data_sets is not None:
                 tloss = self.__average_validation(tloss, 'average_loss',
                                                   self.parameters._configuration["device"])
-=======
-        if self.parameters_full.use_horovod:
-            vloss = self.__average_validation(vloss, "average_loss")
-            self.initial_validation_loss = vloss
-            if self.data.test_data_set is not None:
-                tloss = self.__average_validation(tloss, "average_loss")
->>>>>>> 5cfd0c85
                 self.initial_test_loss = tloss
 
         printout(
@@ -423,14 +415,9 @@
                 self.parameters.during_training_metric,
             )
 
-<<<<<<< HEAD
             if self.parameters_full.use_ddp:
                 vloss = self.__average_validation(vloss, 'average_loss',
                                                   self.parameters._configuration["device"])
-=======
-            if self.parameters_full.use_horovod:
-                vloss = self.__average_validation(vloss, "average_loss")
->>>>>>> 5cfd0c85
             if self.parameters_full.verbosity > 1:
                 printout(
                     "Epoch {0}: validation data loss: {1}, "
@@ -540,7 +527,6 @@
         # CALCULATE FINAL METRICS
         ############################
 
-<<<<<<< HEAD
         if self.parameters.after_before_training_metric != \
                 self.parameters.during_training_metric:
             vloss = self.__validate_network(self.network,
@@ -550,19 +536,6 @@
             if self.parameters_full.use_ddp:
                 vloss = self.__average_validation(vloss, 'average_loss',
                                                   self.parameters._configuration["device"])
-=======
-        if (
-            self.parameters.after_before_training_metric
-            != self.parameters.during_training_metric
-        ):
-            vloss = self.__validate_network(
-                self.network,
-                "validation",
-                self.parameters.after_before_training_metric,
-            )
-            if self.parameters_full.use_horovod:
-                vloss = self.__average_validation(vloss, "average_loss")
->>>>>>> 5cfd0c85
 
         # Calculate final loss.
         self.final_validation_loss = vloss
@@ -570,7 +543,6 @@
 
         tloss = float("inf")
         if len(self.data.test_data_sets) > 0:
-<<<<<<< HEAD
             tloss = self.__validate_network(self.network,
                                             "test",
                                             self.parameters.
@@ -578,15 +550,6 @@
             if self.parameters_full.use_ddp:
                 tloss = self.__average_validation(tloss, 'average_loss',
                                                   self.parameters._configuration["device"])
-=======
-            tloss = self.__validate_network(
-                self.network,
-                "test",
-                self.parameters.after_before_training_metric,
-            )
-            if self.parameters_full.use_horovod:
-                tloss = self.__average_validation(tloss, "average_loss")
->>>>>>> 5cfd0c85
             printout("Final test data loss: ", tloss, min_verbosity=0)
         self.final_test_loss = tloss
 
@@ -611,7 +574,6 @@
         if optimizer_dict is not None:
             self.last_epoch = optimizer_dict["epoch"] + 1
 
-<<<<<<< HEAD
         # Scale the learning rate according to ddp.
         if self.parameters_full.use_ddp:
             if dist.get_world_size() > 1 and self.last_epoch == 0:
@@ -619,19 +581,6 @@
                          " used for training.", min_verbosity=1)
                 self.parameters.learning_rate = self.parameters.learning_rate \
                     * dist.get_world_size()
-=======
-        # Scale the learning rate according to horovod.
-        if self.parameters_full.use_horovod:
-            if hvd.size() > 1 and self.last_epoch == 0:
-                printout(
-                    "Rescaling learning rate because multiple workers are"
-                    " used for training.",
-                    min_verbosity=1,
-                )
-                self.parameters.learning_rate = (
-                    self.parameters.learning_rate * hvd.size()
-                )
->>>>>>> 5cfd0c85
 
         # Choose an optimizer to use.
         if self.parameters.trainingtype == "SGD":
@@ -673,15 +622,6 @@
             # scaling the batch size for multiGPU per node
             # self.batch_size= self.batch_size*hvd.local_size()
 
-<<<<<<< HEAD
-=======
-            compression = (
-                hvd.Compression.fp16
-                if self.parameters_full.running.use_compression
-                else hvd.Compression.none
-            )
-
->>>>>>> 5cfd0c85
             # If lazy loading is used we do not shuffle the data points on
             # their own, but rather shuffle them
             # by shuffling the files themselves and then reading file by file
@@ -691,7 +631,6 @@
             if self.data.parameters.use_lazy_loading:
                 do_shuffle = False
 
-<<<<<<< HEAD
             if self.parameters_full.use_distributed_sampler_train:
                 self.train_sampler = torch.utils.data.\
                     distributed.DistributedSampler(self.data.training_data_sets,
@@ -712,48 +651,6 @@
                                                        num_replicas=dist.get_world_size(),
                                                        rank=dist.get_rank(),
                                                        shuffle=False)
-=======
-            self.train_sampler = (
-                torch.utils.data.distributed.DistributedSampler(
-                    self.data.training_data_sets[0],
-                    num_replicas=hvd.size(),
-                    rank=hvd.rank(),
-                    shuffle=do_shuffle,
-                )
-            )
-
-            self.validation_sampler = (
-                torch.utils.data.distributed.DistributedSampler(
-                    self.data.validation_data_sets[0],
-                    num_replicas=hvd.size(),
-                    rank=hvd.rank(),
-                    shuffle=False,
-                )
-            )
-
-            if self.data.test_data_sets:
-                self.test_sampler = (
-                    torch.utils.data.distributed.DistributedSampler(
-                        self.data.test_data_sets[0],
-                        num_replicas=hvd.size(),
-                        rank=hvd.rank(),
-                        shuffle=False,
-                    )
-                )
-
-            # broadcaste parameters and optimizer state from root device to
-            # other devices
-            hvd.broadcast_parameters(self.network.state_dict(), root_rank=0)
-            hvd.broadcast_optimizer_state(self.optimizer, root_rank=0)
-
-            # Wraps the opimizer for multiGPU operation
-            self.optimizer = hvd.DistributedOptimizer(
-                self.optimizer,
-                named_parameters=self.network.named_parameters(),
-                compression=compression,
-                op=hvd.Average,
-            )
->>>>>>> 5cfd0c85
 
         # Instantiate the learning rate scheduler, if necessary.
         if self.parameters.learning_rate_scheduler == "ReduceLROnPlateau":
@@ -779,15 +676,8 @@
         # epoch.
         # This shuffling is done in the dataset themselves.
         do_shuffle = self.parameters.use_shuffling_for_samplers
-<<<<<<< HEAD
         if self.data.parameters.use_lazy_loading or self.parameters_full.\
                 use_ddp:
-=======
-        if (
-            self.data.parameters.use_lazy_loading
-            or self.parameters_full.use_horovod
-        ):
->>>>>>> 5cfd0c85
             do_shuffle = False
 
         # Prepare data loaders.(look into mini-batch size)
@@ -882,17 +772,11 @@
                             enabled=self.parameters.use_mixed_precision
                         ):
                             prediction = network(input_data)
-<<<<<<< HEAD
                             if self.parameters_full.use_ddp:
                                 # JOSHR: We have to use "module" here to access custom method of DDP wrapped model
                                 loss = network.module.calculate_loss(prediction, target_data)
                             else:
                                 loss = network.calculate_loss(prediction, target_data)
-=======
-                            loss = network.calculate_loss(
-                                prediction, target_data
-                            )
->>>>>>> 5cfd0c85
 
                         if self.gradscaler:
                             self.gradscaler.scale(loss).backward()
@@ -917,16 +801,10 @@
                             self.static_input_data
                         )
 
-<<<<<<< HEAD
                         if self.parameters_full.use_ddp:
                             self.static_loss = network.module.calculate_loss(self.static_prediction, self.static_target_data)
                         else:
                             self.static_loss = network.calculate_loss(self.static_prediction, self.static_target_data)
-=======
-                        self.static_loss = network.calculate_loss(
-                            self.static_prediction, self.static_target_data
-                        )
->>>>>>> 5cfd0c85
 
                     if self.gradscaler:
                         self.gradscaler.scale(self.static_loss).backward()
@@ -1057,20 +935,13 @@
                                             enabled=self.parameters.use_mixed_precision
                                         ):
                                             prediction = network(x)
-<<<<<<< HEAD
                                             if self.parameters_full.use_ddp:
                                                 loss = network.module.calculate_loss(prediction, y)
                                             else:
                                                 loss = network.calculate_loss(prediction, y)
-                                torch.cuda.current_stream().wait_stream(s)
-=======
-                                            loss = network.calculate_loss(
-                                                prediction, y
-                                            )
                                 torch.cuda.current_stream(
                                     self.parameters._configuration["device"]
                                 ).wait_stream(s)
->>>>>>> 5cfd0c85
 
                                 # Create static entry point tensors to graph
                                 self.static_input_validation = (
@@ -1083,27 +954,12 @@
                                 # Capture graph
                                 self.validation_graph = torch.cuda.CUDAGraph()
                                 with torch.cuda.graph(self.validation_graph):
-<<<<<<< HEAD
                                     with torch.cuda.amp.autocast(enabled=self.parameters.use_mixed_precision):
                                         self.static_prediction_validation = network(self.static_input_validation)
                                         if self.parameters_full.use_ddp:
                                             self.static_loss_validation = network.module.calculate_loss(self.static_prediction_validation, self.static_target_validation)
                                         else:
                                             self.static_loss_validation = network.calculate_loss(self.static_prediction_validation, self.static_target_validation)
-=======
-                                    with torch.cuda.amp.autocast(
-                                        enabled=self.parameters.use_mixed_precision
-                                    ):
-                                        self.static_prediction_validation = (
-                                            network(
-                                                self.static_input_validation
-                                            )
-                                        )
-                                        self.static_loss_validation = network.calculate_loss(
-                                            self.static_prediction_validation,
-                                            self.static_target_validation,
-                                        )
->>>>>>> 5cfd0c85
 
                             if self.validation_graph:
                                 self.static_input_validation.copy_(x)
@@ -1117,16 +973,10 @@
                                     enabled=self.parameters.use_mixed_precision
                                 ):
                                     prediction = network(x)
-<<<<<<< HEAD
                                     if self.parameters_full.use_ddp:
                                         loss = network.module.calculate_loss(prediction, y)
                                     else:
                                         loss = network.calculate_loss(prediction, y)
-=======
-                                    loss = network.calculate_loss(
-                                        prediction, y
-                                    )
->>>>>>> 5cfd0c85
                                     validation_loss_sum += loss
                             if (
                                 batchid != 0
@@ -1158,18 +1008,12 @@
                             x = x.to(self.parameters._configuration["device"])
                             y = y.to(self.parameters._configuration["device"])
                             prediction = network(x)
-<<<<<<< HEAD
                             if self.parameters_full.use_ddp:
                                 validation_loss_sum += \
                                     network.module.calculate_loss(prediction, y).item()
                             else:
                                 validation_loss_sum += \
                                     network.calculate_loss(prediction, y).item()
-=======
-                            validation_loss_sum += network.calculate_loss(
-                                prediction, y
-                            ).item()
->>>>>>> 5cfd0c85
                             batchid += 1
 
             validation_loss = validation_loss_sum.item() / batchid
