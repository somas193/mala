--- conflicted
+++ resolved
@@ -19,20 +19,12 @@
     numpy.random.seed(seed)
     torch.backends.cudnn.deterministic = True
     torch.backends.cudnn.benchmark = False
-<<<<<<< HEAD
-
-seed = 14012022
-random.seed(seed)
-=======
->>>>>>> 71ab776b
 
 seed = 14012022
 random.seed(seed)
 
 
 def model_train_test(data_path, use_gpu, snap_nr):
-
-    seed_all(seed)
 
     seed_all(seed)
 
