from optuna import Trial
from .network import Network
from .trainer import Trainer
from .optuna_parameter import OptunaParameter
from .objective_base import ObjectiveBase, copy_training_parameters
from ..common.parameters import Parameters




class ObjectiveFeedForward(ObjectiveBase):
    """Wraps the training process."""

    def __init__(self, p, dh):
        super(ObjectiveFeedForward, self).__init__(p, dh)

<<<<<<< HEAD

    def __call__(self, trial: Trial):
        super(ObjectiveFeedForward).__call__(trial)
=======
        # We need to find out if we have to reparametrize the lists with the layers and the activations.
        self.optimize_layer_list = False
        self.optimize_activation_list = False
        par: OptunaParameter
        for par in self.params.hyperparameters.hlist:
            if "ff_neurons_layer" in par.name:
                self.optimize_layer_list = True
            elif "layer_activation" in par.name:
                self.optimize_activation_list = True
            
    def __call__(self, trial: Trial):
        # parse hyperparameter list.
        if self.optimize_layer_list:
            self.params.network.layer_sizes = [self.data_handler.get_input_dimension()]
        if self.optimize_activation_list:
            self.params.network.layer_activations = []

        par: OptunaParameter
        for par in self.params.hyperparameters.hlist:
            if par.name == "learning_rate":
                self.params.training.learning_rate = par.get_parameter(trial)
            elif "layer_activation" in par.name:
                self.params.network.layer_activations.append(par.get_parameter(trial))
            elif "ff_neurons_layer" in par.name:
                if self.params.network.nn_type == "feed-forward":
                    self.params.network.layer_sizes.append(par.get_parameter(trial))
            elif "trainingtype" in par.name:
                self.params.training.trainingtype= par.get_parameter(trial)

            else:
                print("Optimization of hyperparameter ", par.name, "not supported at the moment.")
        if self.optimize_layer_list:
            self.params.network.layer_sizes.append(self.data_handler.get_output_dimension())

>>>>>>> 05a72b37
        # Perform training and report best test loss back to optuna.
        test_network = Network(self.params)
        test_trainer = Trainer(self.params)
        test_trainer.train_network(test_network, self.data_handler)
        return test_trainer.final_test_loss

    def set_optimal_parameters(self, study):
        """Sets the optimal parameters for a feedforward network."""
        # Parse every parameter in the study list.
        if self.optimize_layer_list:
            self.params.network.layer_sizes = [self.data_handler.get_input_dimension()]
        if self.optimize_activation_list:
            self.params.network.layer_activations = []

        for par in study.best_params:
            if par == "learning_rate":
                self.params.training.learning_rate = study.best_params[par]
            if "ff_neurons_layer" in par:
                self.params.network.layer_sizes.append(study.best_params[par])
            elif "layer_activation" in par:
                self.params.network.layer_activations.append(study.best_params[par])
            elif "trainingtype" in par:
                self.params.training.trainingtype= study.best_params[par]
        if self.optimize_layer_list:
            self.params.network.layer_sizes.append(self.data_handler.get_output_dimension())<|MERGE_RESOLUTION|>--- conflicted
+++ resolved
@@ -10,15 +10,9 @@
 
 class ObjectiveFeedForward(ObjectiveBase):
     """Wraps the training process."""
-
     def __init__(self, p, dh):
         super(ObjectiveFeedForward, self).__init__(p, dh)
 
-<<<<<<< HEAD
-
-    def __call__(self, trial: Trial):
-        super(ObjectiveFeedForward).__call__(trial)
-=======
         # We need to find out if we have to reparametrize the lists with the layers and the activations.
         self.optimize_layer_list = False
         self.optimize_activation_list = False
@@ -28,32 +22,9 @@
                 self.optimize_layer_list = True
             elif "layer_activation" in par.name:
                 self.optimize_activation_list = True
-            
+
     def __call__(self, trial: Trial):
-        # parse hyperparameter list.
-        if self.optimize_layer_list:
-            self.params.network.layer_sizes = [self.data_handler.get_input_dimension()]
-        if self.optimize_activation_list:
-            self.params.network.layer_activations = []
-
-        par: OptunaParameter
-        for par in self.params.hyperparameters.hlist:
-            if par.name == "learning_rate":
-                self.params.training.learning_rate = par.get_parameter(trial)
-            elif "layer_activation" in par.name:
-                self.params.network.layer_activations.append(par.get_parameter(trial))
-            elif "ff_neurons_layer" in par.name:
-                if self.params.network.nn_type == "feed-forward":
-                    self.params.network.layer_sizes.append(par.get_parameter(trial))
-            elif "trainingtype" in par.name:
-                self.params.training.trainingtype= par.get_parameter(trial)
-
-            else:
-                print("Optimization of hyperparameter ", par.name, "not supported at the moment.")
-        if self.optimize_layer_list:
-            self.params.network.layer_sizes.append(self.data_handler.get_output_dimension())
-
->>>>>>> 05a72b37
+        super(ObjectiveFeedForward).__call__(trial)
         # Perform training and report best test loss back to optuna.
         test_network = Network(self.params)
         test_trainer = Trainer(self.params)
